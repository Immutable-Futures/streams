--- conflicted
+++ resolved
@@ -1,4 +1,3 @@
-<<<<<<< HEAD
 //! A cryptographic framework for building secure messaging applications
 //!
 //! This top-level crate contains references to the others that make up
@@ -11,38 +10,24 @@
 //! the built-in Channels application
 //! - `iota_streams_app`: The `message` and `transport` modules
 //! for creating your own Streams applications
-//! - `iota_streams_core`: Modules for the core cryptographic features used by Streams,
-//! including ternary to binary conversions
+//! - `iota_streams_core`: Modules for the core cryptographic features used by Streamsç
 //! - `iota_streams_core_keccak`: Modules for using sponge constructions with KeccakF1600B
 //! and KeccakF1600T permutations
-//! - `iota_streams_core_merkletree`: A module for working with traversable Merkle trees
-//! - `iota_streams_core_mss`: Modules for validating Merkle tree signatures
-//! and generating private keys, public keys and signatures with the Winternitz one-time signature scheme
-//! - `iota_streams_core_ntru`:  A module for working with NTRU key pairs
-//! - `iota_streams_protobuf3`: Modules for working with
-//! the IOTA trinary data description language called Protobuf3, in which all Streams messages are encoded
+//! - `iota_streams_core_edsig`: A module for working with Edwards curve-25519 based Schnorr signature scheme and Diffie-Hellman key exchange.
+//! - `iota_streams_ddml`: Modules for working with
+//! the IOTA data description language called DDML, in which all Streams messages are encoded
 
-=======
 #![no_std]
 
+/// Streams Channel Application implementation.
+pub use iota_streams_app_channels as app_channels;
 /// Streams Application layer definitions.
 pub use iota_streams_app as app;
-/// Streams Channel Application implementation.
->>>>>>> 53b6bf04
-pub use iota_streams_app_channels as app_channels;
-pub use iota_streams_app as app;
 pub use iota_streams_core as core;
-<<<<<<< HEAD
-pub use iota_streams_core_keccak as core_keccak;
-pub use iota_streams_core_merkletree as core_merkletree;
-pub use iota_streams_core_mss as core_mss;
-pub use iota_streams_core_ntru as core_ntru;
-pub use iota_streams_protobuf3 as protobuf3;
-=======
+
 /// Edwards curve-25519 based Schnorr signature scheme and Diffie-Hellman key exchange.
 pub use iota_streams_core_edsig as core_edsig;
 /// Keccak-f\[1600\]-based sponge transform.
 pub use iota_streams_core_keccak as core_keccak;
 /// DDML EDSL for Streams Messages.
-pub use iota_streams_ddml as ddml;
->>>>>>> 53b6bf04
+pub use iota_streams_ddml as ddml;