--- conflicted
+++ resolved
@@ -11,14 +11,8 @@
 [features]
 default = ["std", "client"]
 # Enable `std` feature in dependencies
-<<<<<<< HEAD
 std = ["iota-streams-core/std", "iota-streams-ddml/std", "hex/std"]
-# rust doesn't support async traits, `async-trait` crate emulates `async` keyword
-# `async` implies `std` for now
-=======
-std = ["iota-streams-core/std", "iota-streams-core-edsig/std", "iota-streams-ddml/std", "hex/std"]
 # Enable Tangle-specific transport abstractions
->>>>>>> 4e3a2c8a
 tangle = []
 # Enable Tangle transport client implementation (implies `tangle` and `std` features)
 client = ["iota-client/async", "futures", "tangle", "std"]
