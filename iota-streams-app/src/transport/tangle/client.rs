--- conflicted
+++ resolved
@@ -80,16 +80,7 @@
     result.map_err(|err| wrapped_err!(ClientOperationFailure, WrappedError(err)))
 }
 
-<<<<<<< HEAD
-/// Generate a hex encoded Tangle index hash from an application instance and msgid
-pub fn get_hash(app_instance: &[u8], msgid: &[u8]) -> Result<String> {
-    let total = [app_instance, msgid].concat();
-    let hash = blake2b::Blake2b256::digest(&total);
-    Ok(hex::encode(&hash))
-}
-=======
 use super::get_hash;
->>>>>>> 46862898
 
 /// Reconstruct Streams Message from bundle.
 ///
@@ -166,9 +157,7 @@
     }
 }
 
-<<<<<<< HEAD
-/// Synchronised - Send message to the tangle using a node client
-=======
+/// Retrieve details of a link from the tangle using a node client
 pub async fn async_get_link_details(client: &iota_client::Client, link: &TangleAddress) -> Result<Details> {
     let tx_address = link.appinst.as_ref();
     let tx_tag = link.msgid.as_ref();
@@ -188,7 +177,7 @@
     Ok(Details { metadata, milestone })
 }
 
->>>>>>> 46862898
+/// Synchronised - Send message to the tangle using a node client
 #[cfg(not(feature = "async"))]
 pub fn sync_send_message_with_options<F>(client: &iota_client::Client, msg: &TangleMessage<F>) -> Result<()> {
     block_on(async_send_message_with_options(client, msg))
@@ -200,16 +189,13 @@
     block_on(async_recv_messages(client, link))
 }
 
-<<<<<<< HEAD
-/// Wrapper for iota_client::Client and user send options.
-=======
+/// Synchronised - Retrieve details of a link from the tangle using a node client
 #[cfg(not(feature = "async"))]
 pub fn sync_get_link_details(client: &iota_client::Client, link: &TangleAddress) -> Result<Details> {
     block_on(async_get_link_details(client, link))
 }
 
 /// Stub type for iota_client::Client.  Removed: Copy, Default, Clone
->>>>>>> 46862898
 pub struct Client {
     send_opt: SendOptions,
     client: iota_client::Client,
