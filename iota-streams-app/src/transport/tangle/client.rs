--- conflicted
+++ resolved
@@ -138,20 +138,13 @@
     let tx_timestamp = Timestamp::try_from_inner(timestamp).map_err(|e| anyhow!("Bad tx timestamp: {:?}.", e))?;
 
     let mut bundle_builder = OutgoingBundleBuilder::new();
-<<<<<<< HEAD
     while !body.is_empty() {
-        let (payload_chunk, rest_of_body) = body.split_at(PAYLOAD_TRIT_LEN);
+        let (payload_chunk, rest_of_body) = body.split_at(PAYLOAD_BYTES);
         let mut payload_tritbuf = bytes_to_tritbuf(payload_chunk);
-        if payload_chunk.len() < PAYLOAD_TRIT_LEN {
+        if payload_chunk.len() < PAYLOAD_BYTES {
             payload_tritbuf = pad_tritbuf(PAYLOAD_TRIT_LEN, payload_tritbuf);
         }
         let tx_payload = Payload::try_from_inner(payload_tritbuf)
-=======
-    let mut body_slice = body.clone();
-    while body_slice.len() >= PAYLOAD_BYTES {
-        let (payload_chunk, new_body_slice) = body_slice.split_at_mut(PAYLOAD_BYTES);
-        let tx_payload = Payload::try_from_inner(pad_trit_buf(PAYLOAD_TRIT_LEN, tbitslice_to_tritbuf(payload_chunk.to_vec())))
->>>>>>> 2b652c96
             .map_err(|e| anyhow!("Failed to create payload chunk: {:?}.", e))?;
         bundle_builder.push(make_tx(
             tx_address.clone(),
@@ -264,13 +257,9 @@
     let msgid = MsgId::from(bytes_from_trits(tx.tag().to_inner()).as_ref());
     let mut body = Vec::new();
     for tx in bundle.into_iter() {
-<<<<<<< HEAD
-        body.extend_from_slice(&bytes_from_trits(tx.payload().to_inner()));
-=======
-        let mut payload = tbitslice_from_tritbuf(tx.payload().to_inner());
+        let mut payload = bytes_from_trits(tx.payload().to_inner());
         payload.resize(PAYLOAD_BYTES, 0);
         body.extend_from_slice(&payload);
->>>>>>> 2b652c96
     }
     BinaryMessage::new(TangleAddress { appinst, msgid }, body)
 }
@@ -499,12 +488,7 @@
         link: &TangleAddress,
         _opt: Self::RecvOptions,
     ) -> Result<Vec<BinaryMessage<F, TangleAddress>>> {
-<<<<<<< HEAD
-        let tx_address =
-            Address::try_from_inner(pad_tritbuf(ADDRESS_TRIT_LEN, bytes_to_tritbuf(link.appinst.as_ref())))
-=======
-        let tx_address = Address::try_from_inner(pad_trit_buf(ADDRESS_TRIT_LEN, tbits_to_tritbuf(link.appinst.tbits())))
->>>>>>> 2b652c96
+        let tx_address = Address::try_from_inner(pad_tritbuf(ADDRESS_TRIT_LEN, bytes_to_tritbuf(link.appinst.as_ref())))
                 .map_err(|e| anyhow!("Bad tx address: {:?}.", e))?;
         let tx_tag = Tag::try_from_inner(pad_tritbuf(TAG_TRIT_LEN, bytes_to_tritbuf(link.msgid.as_ref())))
             .map_err(|e| anyhow!("Bad tx tag: {:?}.", e))?;
