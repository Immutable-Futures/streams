--- conflicted
+++ resolved
@@ -79,11 +79,7 @@
             },
             &Identifier::PskId(pskid) => {
                 let oneof = Uint8(1);
-<<<<<<< HEAD
-                ctx.absorb(&oneof)?
-=======
                 ctx.mask(&oneof)?
->>>>>>> 4e781a9b
                     .mask(<&NBytes<psk::PskIdSize>>::from(&pskid))?;
                 Ok(ctx)
             },
@@ -107,11 +103,7 @@
             },
             &Identifier::PskId(pskid) => {
                 let oneof = Uint8(1);
-<<<<<<< HEAD
-                ctx.absorb(&oneof)?
-=======
                 ctx.mask(&oneof)?
->>>>>>> 4e781a9b
                     .mask(<&NBytes<psk::PskIdSize>>::from(&pskid))?;
                 Ok(ctx)
             }
@@ -150,42 +142,12 @@
             1 => {
                 let mut pskid = PskId::default();
                 ctx.mask(<&mut NBytes<psk::PskIdSize>>::from(&mut pskid))?;
-<<<<<<< HEAD
-                *self = Identifier::PskId(pskid);
-                Ok(ctx)
-=======
                 let id = Identifier::PskId(pskid);
                 Ok((id, ctx))
->>>>>>> 4e781a9b
             },
             _ => {
                 err(BadOneof)
             },
         }
     }
-}
-
-pub fn unwrap_new<'c, F: PRP, Store, IS: io::IStream>(
-    _store: &Store,
-    ctx: &'c mut unwrap::Context<F, IS>
-) -> Result<(Identifier, &'c mut unwrap::Context<F, IS>)> {
-    let mut oneof = Uint8(0);
-    ctx.absorb(&mut oneof)?;
-    match oneof.0 {
-        0 => {
-            let mut pk = ed25519::PublicKey::default();
-            ctx.absorb(&mut pk)?;
-            let identifier = Identifier::EdPubKey(ed25519::PublicKeyWrap(pk));
-            Ok((identifier, ctx))
-        },
-        1 => {
-            let mut pskid = PskId::default();
-            ctx.mask(<&mut NBytes<psk::PskIdSize>>::from(&mut pskid))?;
-            let identifier = Identifier::PskId(pskid);
-            Ok((identifier, ctx))
-        },
-        _ => {
-            err(BadOneof)
-        },
-    }
-}
+}