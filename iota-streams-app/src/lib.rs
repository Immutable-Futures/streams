--- conflicted
+++ resolved
@@ -43,11 +43,8 @@
 
 pub use cstr_core;
 pub use cty;
-<<<<<<< HEAD
-=======
 #[cfg(any(feature = "client", feature = "wasm-client"))]
 pub use futures;
->>>>>>> 6f7f62c3
 // pub trait TrustProvider<PublicKey> {
 // fn check_trusted(pk: &PublicKey) -> Result<()>;
 // }