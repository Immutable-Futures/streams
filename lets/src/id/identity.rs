--- conflicted
+++ resolved
@@ -1,10 +1,6 @@
 // Rust
 use alloc::boxed::Box;
-<<<<<<< HEAD
-use core::{convert::AsRef, hash::Hash, ops::Deref};
-=======
-use core::hash::Hash;
->>>>>>> af0716c8
+use core::{hash::Hash, ops::Deref};
 
 // 3rd-party
 use anyhow::{anyhow, Result};
