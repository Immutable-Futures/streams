//! High-level Implementation of Streams Channel Protocol.
//!
//! API functions can be found through the [`User`]
//!
//! User implementations will require a Transport
//! [Client](`lets::transport::utangle::Client`)
//!
//! ## Starting a new Channel
//! ```
//! use streams::{
//!     transport::utangle,
//!     id::Ed25519,
//!     User, Result
//! };
//! # use streams::transport::bucket;
//! #[tokio::main]
//! async fn main() -> Result<()> {
//! let transport: utangle::Client = utangle::Client::new("https://chrysalis-nodes.iota.org");
//! # let test_transport = bucket::Client::new();
//! let mut author = User::builder()
//!     .with_identity(Ed25519::from_seed("A cryptographically secure seed"))
//!     .with_transport(transport)
//! #     .with_transport(test_transport)
//!     .build();
//!
//! let announcement = author.create_stream("BASE_BRANCH").await?;
//! # Ok(())
//! # }
//! ```

#![no_std]

// Uncomment to enable printing for development
// #[macro_use]
// extern crate std;

#[macro_use]
extern crate alloc;

/// Protocol message types and encodings
mod message;

/// [`User`] API.
mod api;

<<<<<<< HEAD
pub use api::{
    message::{Message, MessageContent},
    message_builder::MessageBuilder,
    messages::Messages,
    selector::Selector,
    send_response::SendResponse,
    user::User,
    user_builder::UserBuilder,
};
=======
/// Errors for Streams
mod error;

pub use api::{message::Message, selector::Selector, send_response::SendResponse, user::User};
pub use error::{Error, Result};
>>>>>>> 859ad9a8
pub use lets::{address::Address, id, message::TransportMessage, transport};<|MERGE_RESOLUTION|>--- conflicted
+++ resolved
@@ -43,7 +43,6 @@
 /// [`User`] API.
 mod api;
 
-<<<<<<< HEAD
 pub use api::{
     message::{Message, MessageContent},
     message_builder::MessageBuilder,
@@ -53,11 +52,9 @@
     user::User,
     user_builder::UserBuilder,
 };
-=======
+
 /// Errors for Streams
 mod error;
+pub use error::{Error, Result};
 
-pub use api::{message::Message, selector::Selector, send_response::SendResponse, user::User};
-pub use error::{Error, Result};
->>>>>>> 859ad9a8
 pub use lets::{address::Address, id, message::TransportMessage, transport};