//! `Keyload` message _wrapping_ and _unwrapping_.
//!
//! The `Keyload` message is the means to securely exchange the encryption key of a branch with a
//! set of subscribers.
//!
//! ```ddml
//! message Keyload {
//!     skip link msgid;
//!     join(msgid);
//!     absorb                      u8  nonce[32];
//!     absorb repeated(n):
//!       fork;
//!       match identifier:
//!         EdPubKey:
//!           mask                  u8  id_type(0);
//!           mask                  u8  ed25519_pubkey[32];
//!           x25519(pub/priv_key)  u8  x25519_pubkey[32];
//!           commit;
//!           mask                  u8  key[32];
//!         PskId:
//!           mask                  u8  id_type(1);          
//!           mask                  u8  psk_id[16];
//!           commit;
//!           mask                  u8  key[32];
//!       commit;
//!       squeeze external          u8  ids_hash[64];
//!     absorb external             u8  key[32];
//!     fork;
//!     absorb external             u8  ids_hash[64];
//!     commit;
//!     squeeze external            u8  hash[64];
//!     ed25519(hash)               u8  signature[64];
//!     commit;
//! }
//! ```
// Rust
use alloc::{boxed::Box, vec::Vec};
use core::{iter::IntoIterator, marker::PhantomData};

// 3rd-party
use anyhow::Result;
use async_trait::async_trait;

// IOTA
use crypto::keys::x25519;
use hashbrown::HashMap;

// Streams
use lets::{
    id::{Identifier, Identity, Permissioned, Psk, PskId},
    message::{
        self, ContentDecrypt, ContentEncrypt, ContentEncryptSizeOf, ContentSign, ContentSignSizeof, ContentVerify,
    },
};
use spongos::{
    ddml::{
        commands::{sizeof, unwrap, wrap, Absorb, Commit, Fork, Join, Mask},
        io,
        modifiers::External,
        types::{NBytes, Size},
    },
    Spongos,
};

// Local

const NONCE_SIZE: usize = 16;
const KEY_SIZE: usize = 32;

pub(crate) struct Wrap<'a, 'b, Subscribers, Psks> {
    initial_state: &'a mut Spongos,
    nonce: [u8; NONCE_SIZE],
    key: [u8; KEY_SIZE],
    subscribers: Subscribers,
    psks: Psks,
    author_id: &'a Identity,
    // panthom subscriber's lifetime needed because we cannot add lifetime parameters to `ContentWrap` trait method.
    // subscribers need a different lifetime because they are provided directly from downstream. They are not stored by
    // the user instance thus they don't share its lifetime
    subscribers_lifetime: PhantomData<&'b Identifier>,
}

impl<'a, 'b, Subscribers, Psks> Wrap<'a, 'b, Subscribers, Psks> {
    pub(crate) fn new(
        initial_state: &'a mut Spongos,
        subscribers: Subscribers,
        psks: Psks,
        key: [u8; KEY_SIZE],
        nonce: [u8; NONCE_SIZE],
        author_id: &'a Identity,
    ) -> Self
    where
        Subscribers: IntoIterator<Item = Permissioned<&'b Identifier>>,
        Subscribers::IntoIter: ExactSizeIterator,
        Psks: IntoIterator<Item = &'a (PskId, &'a Psk)> + Clone,
        Psks::IntoIter: ExactSizeIterator,
    {
        Self {
            initial_state,
            subscribers,
            psks,
            key,
            nonce,
            author_id,
            subscribers_lifetime: PhantomData,
        }
    }
}

#[async_trait(?Send)]
impl<'a, 'b, Subscribers, Psks> message::ContentSizeof<Wrap<'a, 'b, Subscribers, Psks>> for sizeof::Context
where
    Subscribers: IntoIterator<Item = Permissioned<&'b Identifier>> + Clone,
    Subscribers::IntoIter: ExactSizeIterator,
    Psks: IntoIterator<Item = &'a (PskId, &'a Psk)> + Clone,
    Psks::IntoIter: ExactSizeIterator,
{
    async fn sizeof(&mut self, keyload: &Wrap<'a, 'b, Subscribers, Psks>) -> Result<&mut sizeof::Context> {
        let subscribers = keyload.subscribers.clone().into_iter();
        let psks = keyload.psks.clone().into_iter();
        let n_subscribers = Size::new(subscribers.len());
        let n_psks = Size::new(psks.len());
        self.absorb(NBytes::new(keyload.nonce))?.absorb(n_subscribers)?;
        // Loop through provided identifiers, masking the shared key for each one
        for subscriber in subscribers {
            self.fork()
                .mask(&subscriber)?
                .encrypt_sizeof(subscriber.identifier(), &keyload.key)
                .await?;
        }
        self.absorb(n_psks)?;
        // Loop through provided pskids, masking the shared key for each one
        for (pskid, psk) in psks {
            self.fork()
                .mask(pskid)?
                .absorb(External::new(&NBytes::new(psk)))?
                .commit()?
                .mask(NBytes::new(&keyload.key))?;
        }
        self.absorb(External::new(&NBytes::new(&keyload.key)))?
            .sign_sizeof(keyload.author_id)
            .await?
            .commit()?;
        Ok(self)
    }
}

#[async_trait(?Send)]
impl<'a, 'b, OS, Subscribers, Psks> message::ContentWrap<Wrap<'a, 'b, Subscribers, Psks>> for wrap::Context<OS>
where
    Subscribers: IntoIterator<Item = Permissioned<&'b Identifier>> + Clone,
    Subscribers::IntoIter: ExactSizeIterator,
    Psks: IntoIterator<Item = &'a (PskId, &'a Psk)> + Clone,
    Psks::IntoIter: ExactSizeIterator,
    OS: io::OStream,
{
    async fn wrap(&mut self, keyload: &mut Wrap<'a, 'b, Subscribers, Psks>) -> Result<&mut Self> {
        let subscribers = keyload.subscribers.clone().into_iter();
        let psks = keyload.psks.clone().into_iter();
        let n_subscribers = Size::new(subscribers.len());
        let n_psks = Size::new(psks.len());
        self.join(keyload.initial_state)?
            .absorb(NBytes::new(keyload.nonce))?
            .absorb(n_subscribers)?;
        // Loop through provided identifiers, masking the shared key for each one
        for subscriber in subscribers {
            self.fork()
                .mask(&subscriber)?
                .encrypt(subscriber.identifier(), &keyload.key)
                .await?;
        }
        self.absorb(n_psks)?;
        // Loop through provided pskids, masking the shared key for each one
        for (pskid, psk) in psks {
            self.fork()
                .mask(pskid)?
                .absorb(External::new(&NBytes::new(psk)))?
                .commit()?
                .mask(NBytes::new(&keyload.key))?;
        }
        self.absorb(External::new(&NBytes::new(&keyload.key)))?
            .sign(keyload.author_id)
            .await?
            .commit()?;
        Ok(self)
    }
}

pub(crate) struct Unwrap<'a> {
    initial_state: &'a mut Spongos,
    pub(crate) subscribers: Vec<Permissioned<Identifier>>,
    pub(crate) psks: Vec<PskId>,
    psk_store: &'a HashMap<PskId, Psk>,
    author_id: &'a Identifier,
    user_id: Option<&'a Identity>,
}

impl<'a> Unwrap<'a> {
    pub(crate) fn new(
        initial_state: &'a mut Spongos,
        user_id: Option<&'a Identity>,
        author_id: &'a Identifier,
        psk_store: &'a HashMap<PskId, Psk>,
    ) -> Self {
        Self {
            initial_state,
            subscribers: Vec::default(),
            psks: Vec::default(),
            psk_store,
            author_id,
            user_id,
        }
    }

    pub(crate) fn subscribers(&self) -> &[Permissioned<Identifier>] {
        &self.subscribers
    }
}

#[async_trait(?Send)]
impl<'a, IS> message::ContentUnwrap<Unwrap<'a>> for unwrap::Context<IS>
where
    IS: io::IStream,
{
    async fn unwrap(&mut self, keyload: &mut Unwrap<'a>) -> Result<&mut Self> {
        let mut nonce = [0u8; NONCE_SIZE];
        let mut key: Option<[u8; KEY_SIZE]> = None;
        let mut n_subscribers = Size::default();
        let mut n_psks = Size::default();
        self.join(keyload.initial_state)?
            .absorb(NBytes::new(&mut nonce))?
            .absorb(&mut n_subscribers)?;

        for _ in 0..n_subscribers.inner() {
            let mut fork = self.fork();
            // Loop through provided number of identifiers and subsequent keys
            let mut subscriber_id = Permissioned::<Identifier>::default();
            fork.mask(&mut subscriber_id)?;

            if key.is_none() && keyload.user_id.is_some() {
                let user_id = keyload.user_id.unwrap();
<<<<<<< HEAD
                if subscriber_id.identifier() == user_id.identifier() {
                    fork.decrypt(
                        user_id,
                        &user_id._ke_sk().to_bytes(),
                        key.get_or_insert([0u8; KEY_SIZE]),
                    )
                    .await?;
=======
                if subscriber_id.identifier() == &user_id.to_identifier() {
                    fork.decrypt(user_id, key.get_or_insert([0u8; KEY_SIZE])).await?;
>>>>>>> fa49d74a
                } else {
                    fork.drop(KEY_SIZE + x25519::PUBLIC_KEY_LENGTH)?;
                }
            } else {
                fork.drop(KEY_SIZE + x25519::PUBLIC_KEY_LENGTH)?;
            }
            keyload.subscribers.push(subscriber_id);
        }
        self.absorb(&mut n_psks)?;

        for _ in 0..n_psks.inner() {
            let mut fork = self.fork();

            // Loop thorugh provided psks and keys
            let mut psk_id = PskId::default();
            fork.mask(&mut psk_id)?;

            if key.is_some() {
                fork.drop(KEY_SIZE)?;
            } else {
                let mut masked_key = [0u8; KEY_SIZE];
                if let Some(psk) = keyload.psk_store.get(&psk_id) {
                    fork.absorb(External::new(&NBytes::new(psk)))?
                        .commit()?
                        .mask(NBytes::new(&mut masked_key))?;
                    key = Some(masked_key);

                    keyload.psks.push(psk_id);
                } else {
                    fork.drop(KEY_SIZE)?;
                }
            }
        }

        if let Some(key) = key {
            self.absorb(External::new(&NBytes::new(&key)))?
                .verify(keyload.author_id)
                .await?;
        }
        self.commit()?;
        Ok(self)
    }
}<|MERGE_RESOLUTION|>--- conflicted
+++ resolved
@@ -239,18 +239,8 @@
 
             if key.is_none() && keyload.user_id.is_some() {
                 let user_id = keyload.user_id.unwrap();
-<<<<<<< HEAD
                 if subscriber_id.identifier() == user_id.identifier() {
-                    fork.decrypt(
-                        user_id,
-                        &user_id._ke_sk().to_bytes(),
-                        key.get_or_insert([0u8; KEY_SIZE]),
-                    )
-                    .await?;
-=======
-                if subscriber_id.identifier() == &user_id.to_identifier() {
                     fork.decrypt(user_id, key.get_or_insert([0u8; KEY_SIZE])).await?;
->>>>>>> fa49d74a
                 } else {
                     fork.drop(KEY_SIZE + x25519::PUBLIC_KEY_LENGTH)?;
                 }
