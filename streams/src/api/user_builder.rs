// Rust
<<<<<<< HEAD
use alloc::boxed::Box;
use core::convert::TryInto;
=======
use alloc::{boxed::Box, vec::Vec};
>>>>>>> 8a959a4d

// 3rd-party
use anyhow::{anyhow, Result};
use async_trait::async_trait;

// IOTA

// Streams
<<<<<<< HEAD
use lets::{address::Address, id::Identity, message::TransportMessage, transport::Transport};
use lets::message::Topic;
=======
use lets::{
    address::Address,
    id::{Identity, Psk, PskId},
    message::TransportMessage,
    transport::Transport,
};
>>>>>>> 8a959a4d

// Local
use crate::api::user::User;

/// Builder instance for a Streams User
pub struct UserBuilder<T> {
    /// Base Identity that will be used to Identifier a Streams User
    id: Option<Identity>,
    topic: Option<Topic>,
    /// Transport Client instance
    transport: Option<T>,
    /// Pre Shared Keys
    psks: Vec<(PskId, Psk)>,
}

impl<T> Default for UserBuilder<T> {
    fn default() -> Self {
        UserBuilder {
            id: None,
            topic: None,
            transport: None,
            psks: Default::default(),
        }
    }
}

impl UserBuilder<()> {
    /// Create a new User Builder instance
    pub(crate) fn new() -> Self {
        Self::default()
    }
}

impl<T> UserBuilder<T> {
    /// Inject Base Identity into the User Builder
    ///
    /// # Arguments
    /// * `id` - UserIdentity to be used for base identification of the Streams User
    pub fn with_identity<I>(mut self, id: I) -> Self
    where
        I: Into<Identity>,
    {
        self.id = Some(id.into());
        self
    }

    /// Inject Transport Client instance into the User Builder
    ///
    /// # Arguments
    /// * `transport` - Transport Client to be used by the Streams User
    pub fn with_transport<NewTransport>(self, transport: NewTransport) -> UserBuilder<NewTransport>
    where
        NewTransport: for<'a> Transport<'a>,
    {
        UserBuilder {
            transport: Some(transport),
            topic: self.topic,
            id: self.id,
            psks: self.psks,
        }
    }

    /// Use the default version of the Transport Client
    pub async fn with_default_transport<NewTransport>(self) -> Result<UserBuilder<NewTransport>>
    where
        NewTransport: for<'a> Transport<'a> + DefaultTransport,
    {
        // Separated as a method instead of defaulting at the build method to avoid requiring the bespoke
        // bound T: DefaultTransport for all transports
        Ok(UserBuilder {
            transport: Some(NewTransport::try_default().await?),
            id: self.id,
            psks: self.psks,
        })
    }

    /// Inject a new Pre Shared Key and Id into the User Builder
    ///
    /// # Examples
    /// ## Add Multiple Psks
    /// ```
    /// # use anyhow::Result;
    /// use lets::id::Psk;
    /// use streams::{id::Ed25519, transport::tangle, User};
    /// # #[tokio::main]
    /// # async fn main() -> Result<()> {
    /// let author_seed = "author_secure_seed";
    /// let psk1 = Psk::from_seed(b"Psk1");
    /// let psk2 = Psk::from_seed(b"Psk2");
    /// let user = User::builder()
    ///     .with_identity(Ed25519::from_seed(author_seed))
    ///     .with_default_transport::<tangle::Client>()
    ///     .await?
    ///     .with_psk(psk1.to_pskid(), psk1)
    ///     .with_psk(psk2.to_pskid(), psk2)
    ///     .build()?;
    /// # Ok(())
    /// # }
    /// ```
    ///
    /// # Arguments
    /// * `pskid` - Pre Shared Key Identifier
    /// * `psk` - Pre Shared Key shared outside of Streams scope
    pub fn with_psk(mut self, pskid: PskId, psk: Psk) -> Self {
        self.psks.push((pskid, psk));
        self
    }

    /// Insert a topic to be used in the channel creation
    pub fn with_topic<Top>(mut self, topic: Top) -> Result<Self>
    where
        Top: AsRef<[u8]>,
    {
        let topic = topic.as_ref().try_into()?;
        self.topic = Some(topic);
        Ok(self)
    }

    /// Build a [`User`] instance using the Builder parameters.
    ///
    /// If a [`Transport`] is not provided the builder will use a default client
    /// ([`Client`](streams_app::transport::tangle::client::Client) at <https://chrysalis-nodes.iota.org>
    /// if the `tangle` feature is enabled,
    /// [`BucketTransport`](streams_app::transport::BucketTransport) if not)
    ///
    /// # Errors
    /// This function will error out if the [`UserIdentity`] parameter is missing, as this makes up
    /// the essence of a [`User`] and is required for any use case.
    ///
    /// # Examples
    /// ## User from Ed25519
    /// ```
    /// # use anyhow::Result;
    /// use streams::{id::Ed25519, transport::tangle, User};
    ///
    /// # #[tokio::main]
    /// # async fn main() -> Result<()> {
    /// let user_seed = "cryptographically-secure-random-user-seed";
    /// let mut user = User::builder()
    ///     .with_identity(Ed25519::from_seed(user_seed))
    ///     .with_default_transport::<tangle::Client>()
    ///     .await?
    ///     .with_identity(Ed25519::from_seed(user_seed))
    ///     .build()?;
    ///
    /// # Ok(())
    /// # }
    /// ```
    pub fn build(self) -> Result<User<T>> {
        let id = self
            .id
            .ok_or_else(|| anyhow!("user Identity not specified, cannot build User without Identity"))?;

        let transport = self
            .transport
            .ok_or_else(|| anyhow!("transport not specified, cannot build User without Transport"))?;

<<<<<<< HEAD
        let topic = self
            .topic
            .unwrap_or_default();

        Ok(User::new(id, topic, transport))
=======
        Ok(User::new(id, self.psks, transport))
>>>>>>> 8a959a4d
    }

    /// Recover a user instance from the builder parameters.
    ///
    /// # Arguements
    /// * `announcement` - An existing announcement message link from which to recover the state of
    ///   the user
    ///
    /// # Caveats
    /// Under the hood, this method recovers the user by rereading all the
    /// messages of the Stream. Besides the obvious caveat of the potential cost
    /// of execution, keep in mind that only the information present as messages
    /// in the stream will be recovered; OOB actions, particularly manually
    /// added or removed subscribers and PSK, will not be recovered and will
    /// need to be reapplied manually.
    ///
    /// # Errors
    /// This function will produce errors if the [`User`] tries to recover their
    /// instance without a proper [`Identity`]. It will also return an error
    /// if the provided announcement link is not present on the transport layer.
    ///
    /// # Example
    /// ```
    /// # use std::cell::RefCell;
    /// # use std::rc::Rc;
    /// # use anyhow::Result;
    /// # use streams::transport::bucket;
    /// use streams::{id::Ed25519, transport::tangle, User};
    /// #
    /// # #[tokio::main]
    /// # async fn main() -> Result<()> {
    /// # let test_transport = Rc::new(RefCell::new(bucket::Client::new()));
    /// let author_seed = "author_secure_seed";
    /// let transport: tangle::Client = tangle::Client::for_node("https://chrysalis-nodes.iota.org").await?;
    /// #
    /// # let transport = test_transport.clone();
    /// # let mut author = User::builder()
    /// #     .with_identity(Ed25519::from_seed(author_seed))
    /// #     .with_transport(transport.clone())
    /// #     .build()?;
    /// # let announcement_address = author.create_stream(2).await?.address();
    ///
    /// let author = User::builder()
    ///     .with_identity(Ed25519::from_seed(author_seed))
    ///     .with_transport(transport)
    ///     .recover(announcement_address)
    ///     .await?;
    ///
    /// # Ok(())
    /// # }
    /// ```
    pub async fn recover(self, announcement: Address) -> Result<User<T>>
    where
        T: for<'a> Transport<'a, Msg = TransportMessage>,
    {
        let mut user = self.build()?;
        user.receive_message(announcement).await?;
        user.sync().await?;
        Ok(user)
    }
}

#[async_trait(?Send)]
pub trait DefaultTransport
where
    Self: Sized,
{
    async fn try_default() -> Result<Self>;
}

#[async_trait(?Send)]
#[cfg(any(feature = "tangle-client", feature = "tangle-client-wasm"))]
impl<Message, SendResponse> DefaultTransport for lets::transport::tangle::Client<Message, SendResponse> {
    async fn try_default() -> Result<Self> {
        Self::for_node("https://chrysalis-nodes.iota.org").await
    }
}<|MERGE_RESOLUTION|>--- conflicted
+++ resolved
@@ -1,10 +1,6 @@
 // Rust
-<<<<<<< HEAD
-use alloc::boxed::Box;
+use alloc::{boxed::Box, vec::Vec};
 use core::convert::TryInto;
-=======
-use alloc::{boxed::Box, vec::Vec};
->>>>>>> 8a959a4d
 
 // 3rd-party
 use anyhow::{anyhow, Result};
@@ -13,17 +9,8 @@
 // IOTA
 
 // Streams
-<<<<<<< HEAD
-use lets::{address::Address, id::Identity, message::TransportMessage, transport::Transport};
+use lets::{address::Address, id::{Identity, Psk, PskId}, message::TransportMessage, transport::Transport};
 use lets::message::Topic;
-=======
-use lets::{
-    address::Address,
-    id::{Identity, Psk, PskId},
-    message::TransportMessage,
-    transport::Transport,
-};
->>>>>>> 8a959a4d
 
 // Local
 use crate::api::user::User;
@@ -95,6 +82,7 @@
         // bound T: DefaultTransport for all transports
         Ok(UserBuilder {
             transport: Some(NewTransport::try_default().await?),
+            topic: self.topic,
             id: self.id,
             psks: self.psks,
         })
@@ -181,15 +169,11 @@
             .transport
             .ok_or_else(|| anyhow!("transport not specified, cannot build User without Transport"))?;
 
-<<<<<<< HEAD
         let topic = self
             .topic
             .unwrap_or_default();
 
-        Ok(User::new(id, topic, transport))
-=======
-        Ok(User::new(id, self.psks, transport))
->>>>>>> 8a959a4d
+        Ok(User::new(id, topic, self.psks, transport))
     }
 
     /// Recover a user instance from the builder parameters.
@@ -218,6 +202,7 @@
     /// # use anyhow::Result;
     /// # use streams::transport::bucket;
     /// use streams::{id::Ed25519, transport::tangle, User};
+    /// use lets::message::Topic;
     /// #
     /// # #[tokio::main]
     /// # async fn main() -> Result<()> {
@@ -228,12 +213,14 @@
     /// # let transport = test_transport.clone();
     /// # let mut author = User::builder()
     /// #     .with_identity(Ed25519::from_seed(author_seed))
+    /// #     .with_topic(Topic::from("Channel Base Topic"))
     /// #     .with_transport(transport.clone())
     /// #     .build()?;
-    /// # let announcement_address = author.create_stream(2).await?.address();
+    /// # let announcement_address = author.create_stream().await?.address();
     ///
     /// let author = User::builder()
     ///     .with_identity(Ed25519::from_seed(author_seed))
+    ///     .with_topic(Topic::from("Channel Base Topic"))
     ///     .with_transport(transport)
     ///     .recover(announcement_address)
     ///     .await?;
