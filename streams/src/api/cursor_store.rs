--- conflicted
+++ resolved
@@ -33,26 +33,21 @@
             .map_or(false, |branch| branch.cursors.contains_key(id))
     }
 
-<<<<<<< HEAD
-    pub(crate) fn cursors(&self) -> impl Iterator<Item = (Identifier, usize)> + ExactSizeIterator + Clone + '_ {
-        self.0.iter().map(|(identifier, cursor)| (identifier.clone(), *cursor))
-=======
     pub(crate) fn remove(&mut self, id: &Identifier) -> bool {
         let removals = self.0.values_mut().flat_map(|branch| branch.cursors.remove(id));
         removals.count() > 0
->>>>>>> 35ea66f5
     }
 
     pub(crate) fn get_cursor(&self, topic: &Topic, id: &Identifier) -> Option<usize> {
         self.0.get(topic).and_then(|branch| branch.cursors.get(id).copied())
     }
 
-    pub(crate) fn cursors(&self) -> impl Iterator<Item = (Topic, Identifier, usize)> + Clone + '_ {
+    pub(crate) fn cursors(&self) -> impl Iterator<Item = (Topic, &Identifier, usize)> + Clone + '_ {
         self.0.iter().flat_map(|(topic, branch)| {
             branch
                 .cursors
                 .iter()
-                .map(move |(id, cursor)| (topic.clone(), *id, *cursor))
+                .map(move |(id, cursor)| (topic.clone(), id, *cursor))
         })
     }
 
