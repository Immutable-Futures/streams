--- conflicted
+++ resolved
@@ -88,23 +88,16 @@
             .flat_map(|(topic, branch)| branch.cursors.iter().map(move |(id, cursor)| (topic, id, *cursor)))
     }
 
-<<<<<<< HEAD
+    pub(crate) fn cursors_by_topic(&self, topic: &Topic) -> Option<impl Iterator<Item = (&Permissioned<Identifier>, &usize)>> {
+        self.0.get(topic).map(|inner| inner.cursors.iter())
+    }
+
     pub(crate) fn insert_cursor(&mut self, topic: &Topic, id: Permissioned<Identifier>, cursor: usize) -> Option<usize> {
-        let mut removed = false;
         // If new permission does not match old permission, remove old permission before inserting
         if let Some(perm) = self.get_permission(topic, id.identifier()) {
             if perm != &id {
-                removed = self.remove(id.identifier());
+                self.remove(id.identifier());
             }
-=======
-    pub(crate) fn cursors_by_topic(&self, topic: &Topic) -> Option<impl Iterator<Item = (&Identifier, &usize)>> {
-        self.0.get(topic).map(|inner| inner.cursors.iter())
-    }
-
-    pub(crate) fn insert_cursor(&mut self, topic: &Topic, id: Identifier, cursor: usize) -> Option<usize> {
-        if let Some(branch) = self.0.get_mut(topic) {
-            return branch.cursors.insert(id, cursor);
->>>>>>> 18aa0d8f
         }
 
         self.0.get_mut(topic)
