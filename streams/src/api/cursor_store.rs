// Rust
use core::fmt;

// 3rd-party
use hashbrown::HashMap;

// IOTA

// Streams
use lets::{
    address::MsgId,
    id::{Identifier, Permissioned},
    message::Topic,
};

// Local

#[derive(Default, Clone, PartialEq, Eq)]
pub(crate) struct CursorStore(HashMap<Topic, InnerCursorStore>);

impl CursorStore {
    pub(crate) fn new() -> Self {
        Default::default()
    }

    pub(crate) fn new_branch(&mut self, topic: Topic) -> bool {
        self.0.insert(topic, InnerCursorStore::default()).is_none()
    }

    pub(crate) fn topics(&self) -> impl Iterator<Item = &Topic> + ExactSizeIterator {
        self.0.keys()
    }

    pub(crate) fn remove(&mut self, id: &Identifier) -> bool {
        let removals = self.0.values_mut().flat_map(|branch| {
            branch
                .cursors
                .iter()
                .find(|(p, _)| p.identifier() == id)
                .map(|(perm, _)| perm.clone())
                .and_then(|perm| branch.cursors.remove(&perm))
        });
        removals.count() > 0
    }

    pub(crate) fn get_permission(&self, topic: &Topic, id: &Identifier) -> Option<&Permissioned<Identifier>> {
        self.0.get(topic).and_then(|branch| {
            branch
                .cursors
                .iter()
                .find(|c| c.0.identifier() == id)
                .map(|(perm, _)| perm)
        })
    }

    pub(crate) fn get_cursor(&self, topic: &Topic, id: &Identifier) -> Option<usize> {
        self.0.get(topic).and_then(|branch| {
            branch
                .cursors
                .iter()
                .find(|c| c.0.identifier() == id)
                .map(|(_, cursor)| cursor)
                .copied()
        })
    }

    pub(crate) fn cursors(&self) -> impl Iterator<Item = (&Topic, &Permissioned<Identifier>, usize)> + Clone + '_ {
        self.0
            .iter()
            .flat_map(|(topic, branch)| branch.cursors.iter().map(move |(id, cursor)| (topic, id, *cursor)))
    }

    pub(crate) fn cursors_by_topic(
        &self,
        topic: &Topic,
    ) -> Option<impl Iterator<Item = (&Permissioned<Identifier>, &usize)>> {
        self.0.get(topic).map(|inner| inner.cursors.iter())
    }

    pub(crate) fn insert_cursor(
        &mut self,
        topic: &Topic,
        id: Permissioned<Identifier>,
        cursor: usize,
    ) -> Option<usize> {
        // If new permission does not match old permission, remove old permission before inserting, and keep
        // old cursor
        let cursor = match self.get_permission(topic, id.identifier()) {
            Some(perm) => {
                if perm != &id {
                    let old_cursor = self.get_cursor(topic, id.identifier()).unwrap();
                    self.remove(id.identifier());
                    old_cursor
                } else {
                    cursor
                }
            }
            None => cursor,
        };

        self.0
            .get_mut(topic)
            .and_then(|branch| branch.cursors.insert(id, cursor))
    }

    pub(crate) fn set_latest_link(&mut self, topic: &Topic, latest_link: MsgId) -> Option<InnerCursorStore> {
        match self.0.get_mut(topic) {
            Some(branch) => {
                branch.latest_link = latest_link;
                None
            }
            None => {
                let branch = InnerCursorStore {
                    latest_link,
                    ..Default::default()
                };
                self.0.insert(topic.clone(), branch)
            }
        }
    }

    pub(crate) fn get_latest_link(&self, topic: &Topic) -> Option<MsgId> {
        self.0.get(topic).map(|branch| branch.latest_link)
    }
}

#[derive(Clone, PartialEq, Eq, Default)]
pub(crate) struct InnerCursorStore {
    cursors: HashMap<Permissioned<Identifier>, usize>,
    latest_link: MsgId,
}

impl fmt::Debug for InnerCursorStore {
    fn fmt(&self, f: &mut fmt::Formatter<'_>) -> fmt::Result {
        writeln!(f, "\t* latest link: {}", self.latest_link)?;
        writeln!(f, "\t* cursors:")?;
        for (id, cursor) in self.cursors.iter() {
            writeln!(f, "\t\t{:?} => {}", id, cursor)?;
        }
        Ok(())
    }
}

impl fmt::Debug for CursorStore {
    fn fmt(&self, f: &mut fmt::Formatter<'_>) -> fmt::Result {
        writeln!(f, "* branches:")?;
        for (topic, branch) in &self.0 {
            writeln!(f, "{:?} => \n{:?}", topic, branch)?;
        }
        Ok(())
    }
}

#[cfg(test)]
mod tests {
    use super::CursorStore;
    use alloc::string::ToString;
    use lets::{
        id::{Ed25519, Identity, PermissionDuration, Permissioned},
        message::Topic,
    };

    #[test]
    fn branch_store_can_remove_a_cursor_from_all_branches_at_once() {
        let mut branch_store = CursorStore::new();
<<<<<<< HEAD
        let identifier = Identity::Ed25519(Ed25519::from_seed("identifier 1")).identifier();
=======
        let identifier = Identity::Ed25519(Ed25519::from_seed("identifier 1")).to_identifier();
        let permission = Permissioned::ReadWrite(identifier.clone(), PermissionDuration::Perpetual);
>>>>>>> a5c3fb32
        let topic_1 = Topic::new("topic 1".to_string());
        let topic_2 = Topic::new("topic 2".to_string());

        branch_store.new_branch(topic_1.clone());
        branch_store.new_branch(topic_2.clone());

        branch_store.insert_cursor(&topic_1, permission.clone(), 10);
        branch_store.insert_cursor(&topic_2, permission.clone(), 20);

        branch_store.remove(&identifier);

        assert!(branch_store.get_cursor(&topic_1, &identifier).is_none());
        assert!(branch_store.get_cursor(&topic_2, &identifier).is_none());
    }
}<|MERGE_RESOLUTION|>--- conflicted
+++ resolved
@@ -163,12 +163,8 @@
     #[test]
     fn branch_store_can_remove_a_cursor_from_all_branches_at_once() {
         let mut branch_store = CursorStore::new();
-<<<<<<< HEAD
-        let identifier = Identity::Ed25519(Ed25519::from_seed("identifier 1")).identifier();
-=======
         let identifier = Identity::Ed25519(Ed25519::from_seed("identifier 1")).to_identifier();
         let permission = Permissioned::ReadWrite(identifier.clone(), PermissionDuration::Perpetual);
->>>>>>> a5c3fb32
         let topic_1 = Topic::new("topic 1".to_string());
         let topic_2 = Topic::new("topic 2".to_string());
 
