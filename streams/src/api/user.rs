--- conflicted
+++ resolved
@@ -749,17 +749,11 @@
         // If message has been sent successfully, create the new branch in store
         self.state.cursor_store.new_branch(topic.clone());
         // Commit message to stores and update cursors
-<<<<<<< HEAD
-        self.state
-            .cursor_store
-            .insert_cursor(&prev_topic, identifier, self.next_cursor(&prev_topic)?);
-=======
         self.state.cursor_store.insert_cursor(
             &prev_topic,
             Permissioned::Admin(identifier.clone()),
             self.next_cursor(&prev_topic)?,
         );
->>>>>>> a5c3fb32
         self.state.spongos_store.insert(address.relative(), spongos);
         // Collect permissions from previous branch and clone them into new branch
         let prev_permissions = self
