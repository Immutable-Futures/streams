--- conflicted
+++ resolved
@@ -265,18 +265,11 @@
         self.state.spongos_store.insert(address.relative(), spongos);
 
         // Store message content into stores
-<<<<<<< HEAD
-        let topic = message.header().topic();
-        let author_id = message.payload().content().author_id();
-=======
         let author_id = message.payload().content().author_id().clone();
-        let author_ke_pk = *message.payload().content().author_ke_pk();
->>>>>>> 49fddd25
 
         // Update branch links
         self.set_latest_link(&topic, address.relative());
         self.state.author_identifier = Some(author_id.clone());
-        self.state.exchange_keys.insert(author_id, author_ke_pk);
         self.state.base_branch = topic;
         self.state.stream_address = Some(address);
 
@@ -296,12 +289,6 @@
             .cursor_store
             .insert_cursor(&prev_topic, publisher.clone(), cursor);
 
-<<<<<<< HEAD
-        if is_base_branch {
-            self.add_subscriber(author_id.clone());
-            self.state.base_branch = topic.clone();
-            self.state.stream_address = Some(address);
-=======
         // Unwrap message
         let linked_msg_address = preparsed.header().linked_msg_address().ok_or_else(|| {
             anyhow!(
@@ -331,7 +318,6 @@
             .collect::<Vec<Identifier>>();
         for id in prev_permissions {
             self.state.cursor_store.insert_cursor(new_topic, id, INIT_MESSAGE_NUM);
->>>>>>> 49fddd25
         }
 
         // Update branch links
@@ -902,13 +888,8 @@
             })
             .collect::<Result<Vec<(_, _)>>>()?; // collect to handle possible error
         let content = PCF::new_final_frame().with_content(keyload::Wrap::new(
-<<<<<<< HEAD
-            &mut linked_msg_spongos,
+            &mut announcement_msg_spongos,
             subscribers.clone().into_iter().collect::<Vec<_>>(),
-=======
-            &mut announcement_msg_spongos,
-            subscribers_with_keys.iter().copied(),
->>>>>>> 49fddd25
             &psk_ids_with_psks,
             encryption_key,
             nonce,
