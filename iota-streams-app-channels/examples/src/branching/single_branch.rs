use iota_streams_app::message::HasLink;
use iota_streams_app_channels::{
    api::tangle::{
        Address,
        Author,
        Subscriber,
        Transport,
    },
    message,
};
<<<<<<< HEAD
use iota_streams_ddml::types::*;
=======
use iota_streams_protobuf3::types::*;
use iota_streams_app::{
    message::HasLink,
    transport::tangle::PAYLOAD_BYTES,
};
>>>>>>> 81bc2582

use anyhow::{
    ensure,
    Result,
};

use heapless::{
    consts::U256,
    Vec,
};

use super::utils;

pub fn example<T: Transport>(
    transport: &mut T,
    send_opt: T::SendOptions,
    recv_opt: T::RecvOptions,
    multi_branching: bool,
    seed: &str,
) -> Result<()>
where
    T::SendOptions: Copy,
    T::RecvOptions: Copy,
{
<<<<<<< HEAD
    let mut author = Author::new(seed, multi_branching);
    println!("Author multi branching?: {:?}", author.get_branching_flag() == 1_u8);
=======
    let multi_branching_flag = &0_u8;
    let encoding = "utf-8";
    let mut author = Author::new(seed, encoding, PAYLOAD_BYTES,  multi_branching_flag == &1_u8);
    println!("Author multi branching?: {:?}", author.get_branching_flag() == &1_u8);
>>>>>>> 81bc2582

    let mut subscriberA = Subscriber::new("SUBSCRIBERA9SEED", encoding, PAYLOAD_BYTES);
    let mut subscriberB = Subscriber::new("SUBSCRIBERB9SEED", encoding, PAYLOAD_BYTES);
    let mut subscriberC = Subscriber::new("SUBSCRIBERC9SEED", encoding, PAYLOAD_BYTES);

    let public_payload = Bytes("PUBLICPAYLOAD".as_bytes().to_vec());
    let masked_payload = Bytes("MASKEDPAYLOAD".as_bytes().to_vec());

    println!("\nAnnounce Channel");
    let (announcement_address, announcement_tag) = {
        let msg = &author.announce().unwrap();
        transport.send_message_with_options(&msg, send_opt)?;
        (msg.link.appinst.tbits().clone(), msg.link.msgid.tbits().clone())
    };

    let mut v1 = Vec::<u8, U256>::new();
    v1.extend_from_slice(&announcement_address).unwrap();

    let mut v2 = Vec::<u8, U256>::new();
    v2.extend_from_slice(&announcement_tag).unwrap();

    let announcement_link =
        Address::from_str(&hex::encode(announcement_address), &hex::encode(announcement_tag)).unwrap();
    println!("Announcement link at: {}", &announcement_link);
    {
<<<<<<< HEAD
        let msg = transport
            .recv_message_with_options(&announcement_link, recv_opt)
            .unwrap();
=======
        let msg = transport.recv_message_with_options(&announcement_link, recv_opt).unwrap();
>>>>>>> 81bc2582
        let preparsed = msg.parse_header().unwrap();
        ensure!(
            preparsed.check_content_type(&message::announce::TYPE),
            "Message is not an announcement"
        );

        subscriberA.unwrap_announcement(preparsed.clone()).unwrap();
        ensure!(
            (author.channel_address() == subscriberA.channel_address().unwrap()),
            "SubscriberA channel address does not match Author channel address"
        );
        subscriberB.unwrap_announcement(preparsed.clone()).unwrap();
        ensure!(
            subscriberA.channel_address() == subscriberB.channel_address(),
            "SubscriberB channel address does not match Author channel address"
        );
        subscriberC.unwrap_announcement(preparsed).unwrap();
        ensure!(
            subscriberA.channel_address() == subscriberC.channel_address(),
            "SubscriberC channel address does not match Author channel address"
        );

        ensure!(
            subscriberA
                .channel_address()
                .map_or(false, |appinst| appinst == announcement_link.base()),
            "SubscriberA app instance does not match announcement link base"
        );
        ensure!(
            subscriberA.get_branching_flag() == author.get_branching_flag(),
            "Subscribers should have the same branching flag as the author after unwrapping"
        );
    }

    println!("\nSubscribe A");
    let subscribeA_link = {
        let msg = subscriberA.subscribe(&announcement_link)?;
        transport.send_message_with_options(&msg, send_opt)?;
        println!("Subscribe at {}", msg.link.msgid);
        msg.link
    };

    {
<<<<<<< HEAD
        let msg = transport
            .recv_message_with_options(&subscribeA_link, recv_opt)
            .unwrap();
=======
        let msg = transport.recv_message_with_options(&subscribeA_link, recv_opt).unwrap();
>>>>>>> 81bc2582
        let preparsed = msg.parse_header()?;
        ensure!(
            preparsed.check_content_type(&message::subscribe::TYPE),
            "Wrong message type: {}",
            preparsed.header.content_type
        );
        author.unwrap_subscribe(preparsed)?;
    }

    println!("\nSubscribe B");
    let subscribeB_link = {
        let msg = subscriberB.subscribe(&announcement_link)?;
        transport.send_message_with_options(&msg, send_opt)?;
        println!("Subscribe at {}", msg.link.msgid);
        msg.link
    };

    {
<<<<<<< HEAD
        let msg = transport
            .recv_message_with_options(&subscribeB_link, recv_opt)
            .unwrap();
=======
        let msg = transport.recv_message_with_options(&subscribeB_link, recv_opt).unwrap();
>>>>>>> 81bc2582
        let preparsed = msg.parse_header()?;
        ensure!(
            preparsed.check_content_type(&message::subscribe::TYPE),
            "Wrong message type: {}",
            preparsed.header.content_type
        );
        author.unwrap_subscribe(preparsed)?;
    }

    println!("\nShare keyload for everyone [SubscriberA, SubscriberB]");
    let previous_msg_link = {
        let msg = author.share_keyload_for_everyone(&announcement_link).unwrap();
        transport.send_message_with_options(&msg.0, send_opt)?;
        println!("Keyload message at {}", &msg.0.link.msgid);
        msg.0.link
    };

    {
<<<<<<< HEAD
        let msg = transport
            .recv_message_with_options(&previous_msg_link, recv_opt)
            .unwrap();
=======
        let msg = transport.recv_message_with_options(&previous_msg_link, recv_opt).unwrap();
>>>>>>> 81bc2582
        let preparsed = msg.parse_header()?;
        ensure!(
            preparsed.check_content_type(&message::keyload::TYPE),
            "Wrong message type: {}",
            preparsed.header.content_type
        );

        let resultC = subscriberC.unwrap_keyload(preparsed.clone());
        ensure!(resultC.is_err(), "SubscriberC should not be able to unwrap the keyload");

        subscriberA.unwrap_keyload(preparsed.clone())?;
        subscriberB.unwrap_keyload(preparsed)?
    }

    println!("\nSigned packet");
    let previous_msg_link = {
        let msg = author
            .sign_packet(&previous_msg_link, &public_payload, &masked_payload)
            .unwrap();
        transport.send_message_with_options(&msg.0, send_opt)?;
        println!("Signed packet at {}", &msg.0.link.msgid);
        msg.0.link
    };

    {
<<<<<<< HEAD
        let msg = transport
            .recv_message_with_options(&previous_msg_link, recv_opt)
            .unwrap();
=======
        let msg = transport.recv_message_with_options(&previous_msg_link, recv_opt).unwrap();
>>>>>>> 81bc2582
        let preparsed = msg.parse_header()?;
        ensure!(
            preparsed.check_content_type(&message::signed_packet::TYPE),
            "Wrong message type: {}",
            preparsed.header.content_type
        );

        let (unwrapped_public, unwrapped_masked) = subscriberA.unwrap_signed_packet(preparsed)?;
        ensure!(public_payload == unwrapped_public, "Public payloads do not match");
        ensure!(masked_payload == unwrapped_masked, "Masked payloads do not match");
    }

    println!("\nSubscriber A fetching transactions...");
    utils::s_fetch_next_messages(&mut subscriberA, transport, recv_opt, multi_branching);

    println!("\nTagged packet 1 - SubscriberA");
    let previous_msg_link = {
        let msg = subscriberA
            .tag_packet(&previous_msg_link, &public_payload, &masked_payload)
            .unwrap();
        transport.send_message_with_options(&msg.0, send_opt)?;
        println!("Tagged packet at {}", &msg.0.link.msgid);
        msg.0.link
    };

    {
<<<<<<< HEAD
        let msg = transport
            .recv_message_with_options(&previous_msg_link, recv_opt)
            .unwrap();
=======
        let msg = transport.recv_message_with_options(&previous_msg_link, recv_opt).unwrap();
>>>>>>> 81bc2582
        let preparsed = msg.parse_header()?;
        ensure!(
            preparsed.check_content_type(&message::tagged_packet::TYPE),
            "Wrong message type: {}",
            preparsed.header.content_type
        );

        let (unwrapped_public, unwrapped_masked) = author.unwrap_tagged_packet(preparsed.clone())?;
        ensure!(public_payload == unwrapped_public, "Public payloads do not match");
        ensure!(masked_payload == unwrapped_masked, "Masked payloads do not match");

        let resultC = subscriberC.unwrap_tagged_packet(preparsed);
        ensure!(
            resultC.is_err(),
            "Subscriber C should not be able to access this message"
        );
    }

    println!("\nTagged packet 2 - SubscriberA");
    let previous_msg_link = {
        let msg = subscriberA
            .tag_packet(&previous_msg_link, &public_payload, &masked_payload)
            .unwrap();
        transport.send_message_with_options(&msg.0, send_opt)?;
        println!("Tagged packet at {}", &msg.0.link.msgid);
        msg.0.link
    };

    {
<<<<<<< HEAD
        let msg = transport
            .recv_message_with_options(&previous_msg_link, recv_opt)
            .unwrap();
=======
        let msg = transport.recv_message_with_options(&previous_msg_link, recv_opt).unwrap();
>>>>>>> 81bc2582
        let preparsed = msg.parse_header()?;
        ensure!(
            preparsed.check_content_type(&message::tagged_packet::TYPE),
            "Wrong message type: {}",
            preparsed.header.content_type
        );
    }

    println!("\nTagged packet 3 - SubscriberA");
    let previous_msg_link = {
        let msg = subscriberA
            .tag_packet(&previous_msg_link, &public_payload, &masked_payload)
            .unwrap();
        transport.send_message_with_options(&msg.0, send_opt)?;
        println!("Tagged packet at {}", &msg.0.link.msgid);
        msg.0.link
    };

    {
<<<<<<< HEAD
        let msg = transport
            .recv_message_with_options(&previous_msg_link, recv_opt)
            .unwrap();
=======
        let msg = transport.recv_message_with_options(&previous_msg_link, recv_opt).unwrap();
>>>>>>> 81bc2582
        let preparsed = msg.parse_header()?;
        ensure!(
            preparsed.check_content_type(&message::tagged_packet::TYPE),
            "Wrong message type: {}",
            preparsed.header.content_type
        );
    }

    println!("\nSubscriber B fetching transactions...");
    utils::s_fetch_next_messages(&mut subscriberB, transport, recv_opt, multi_branching);

    println!("\nTagged packet 4 - SubscriberB");
    let previous_msg_link = {
        let msg = subscriberB
            .tag_packet(&previous_msg_link, &public_payload, &masked_payload)
            .unwrap();
        transport.send_message_with_options(&msg.0, send_opt)?;
        println!("Tagged packet at {}", &msg.0.link.msgid);
        msg.0.link
    };

    {
<<<<<<< HEAD
        let msg = transport
            .recv_message_with_options(&previous_msg_link, recv_opt)
            .unwrap();
=======
        let msg = transport.recv_message_with_options(&previous_msg_link, recv_opt).unwrap();
>>>>>>> 81bc2582
        let preparsed = msg.parse_header()?;
        ensure!(
            preparsed.check_content_type(&message::tagged_packet::TYPE),
            "Wrong message type: {}",
            preparsed.header.content_type
        );

        let (unwrapped_public, unwrapped_masked) = subscriberA.unwrap_tagged_packet(preparsed.clone())?;
        ensure!(public_payload == unwrapped_public, "Public payloads do not match");
        ensure!(masked_payload == unwrapped_masked, "Masked payloads do not match");

        let resultC = subscriberC.unwrap_tagged_packet(preparsed);
        ensure!(
            resultC.is_err(),
            "Subscriber C should not be able to access this message"
        );
    }

    println!("\nAuthor fetching transactions...");
    utils::a_fetch_next_messages(&mut author, transport, recv_opt, multi_branching);

    println!("\nSigned packet");
    let previous_msg_link = {
        let msg = author
            .sign_packet(&previous_msg_link, &public_payload, &masked_payload)
            .unwrap();
        transport.send_message_with_options(&msg.0, send_opt)?;
        println!("Signed packet at {}", &msg.0.link.msgid);
        msg.0.link
    };

    {
<<<<<<< HEAD
        let msg = transport
            .recv_message_with_options(&previous_msg_link, recv_opt)
            .unwrap();
=======
        let msg = transport.recv_message_with_options(&previous_msg_link, recv_opt).unwrap();
>>>>>>> 81bc2582
        let preparsed = msg.parse_header()?;
        ensure!(
            preparsed.check_content_type(&message::signed_packet::TYPE),
            "Wrong message type: {}",
            preparsed.header.content_type
        );

        let (unwrapped_public, unwrapped_masked) = subscriberA.unwrap_signed_packet(preparsed.clone())?;
        ensure!(public_payload == unwrapped_public, "Public payloads do not match");
        ensure!(masked_payload == unwrapped_masked, "Masked payloads do not match");

        let (unwrapped_public, unwrapped_masked) = subscriberB.unwrap_signed_packet(preparsed)?;
        ensure!(public_payload == unwrapped_public, "Public payloads do not match");
        ensure!(masked_payload == unwrapped_masked, "Masked payloads do not match");
    }

    Ok(())
}<|MERGE_RESOLUTION|>--- conflicted
+++ resolved
@@ -1,4 +1,3 @@
-use iota_streams_app::message::HasLink;
 use iota_streams_app_channels::{
     api::tangle::{
         Address,
@@ -8,15 +7,11 @@
     },
     message,
 };
-<<<<<<< HEAD
 use iota_streams_ddml::types::*;
-=======
-use iota_streams_protobuf3::types::*;
 use iota_streams_app::{
     message::HasLink,
     transport::tangle::PAYLOAD_BYTES,
 };
->>>>>>> 81bc2582
 
 use anyhow::{
     ensure,
@@ -41,15 +36,10 @@
     T::SendOptions: Copy,
     T::RecvOptions: Copy,
 {
-<<<<<<< HEAD
-    let mut author = Author::new(seed, multi_branching);
+    let multi_branching_flag = 0_u8;
+    let encoding = "utf-8";
+    let mut author = Author::new(seed, encoding, PAYLOAD_BYTES,  multi_branching_flag == 1_u8);
     println!("Author multi branching?: {:?}", author.get_branching_flag() == 1_u8);
-=======
-    let multi_branching_flag = &0_u8;
-    let encoding = "utf-8";
-    let mut author = Author::new(seed, encoding, PAYLOAD_BYTES,  multi_branching_flag == &1_u8);
-    println!("Author multi branching?: {:?}", author.get_branching_flag() == &1_u8);
->>>>>>> 81bc2582
 
     let mut subscriberA = Subscriber::new("SUBSCRIBERA9SEED", encoding, PAYLOAD_BYTES);
     let mut subscriberB = Subscriber::new("SUBSCRIBERB9SEED", encoding, PAYLOAD_BYTES);
@@ -75,13 +65,9 @@
         Address::from_str(&hex::encode(announcement_address), &hex::encode(announcement_tag)).unwrap();
     println!("Announcement link at: {}", &announcement_link);
     {
-<<<<<<< HEAD
         let msg = transport
             .recv_message_with_options(&announcement_link, recv_opt)
             .unwrap();
-=======
-        let msg = transport.recv_message_with_options(&announcement_link, recv_opt).unwrap();
->>>>>>> 81bc2582
         let preparsed = msg.parse_header().unwrap();
         ensure!(
             preparsed.check_content_type(&message::announce::TYPE),
@@ -125,13 +111,9 @@
     };
 
     {
-<<<<<<< HEAD
         let msg = transport
             .recv_message_with_options(&subscribeA_link, recv_opt)
             .unwrap();
-=======
-        let msg = transport.recv_message_with_options(&subscribeA_link, recv_opt).unwrap();
->>>>>>> 81bc2582
         let preparsed = msg.parse_header()?;
         ensure!(
             preparsed.check_content_type(&message::subscribe::TYPE),
@@ -150,13 +132,9 @@
     };
 
     {
-<<<<<<< HEAD
         let msg = transport
             .recv_message_with_options(&subscribeB_link, recv_opt)
             .unwrap();
-=======
-        let msg = transport.recv_message_with_options(&subscribeB_link, recv_opt).unwrap();
->>>>>>> 81bc2582
         let preparsed = msg.parse_header()?;
         ensure!(
             preparsed.check_content_type(&message::subscribe::TYPE),
@@ -175,13 +153,9 @@
     };
 
     {
-<<<<<<< HEAD
-        let msg = transport
-            .recv_message_with_options(&previous_msg_link, recv_opt)
-            .unwrap();
-=======
-        let msg = transport.recv_message_with_options(&previous_msg_link, recv_opt).unwrap();
->>>>>>> 81bc2582
+        let msg = transport
+            .recv_message_with_options(&previous_msg_link, recv_opt)
+            .unwrap();
         let preparsed = msg.parse_header()?;
         ensure!(
             preparsed.check_content_type(&message::keyload::TYPE),
@@ -207,13 +181,9 @@
     };
 
     {
-<<<<<<< HEAD
-        let msg = transport
-            .recv_message_with_options(&previous_msg_link, recv_opt)
-            .unwrap();
-=======
-        let msg = transport.recv_message_with_options(&previous_msg_link, recv_opt).unwrap();
->>>>>>> 81bc2582
+        let msg = transport
+            .recv_message_with_options(&previous_msg_link, recv_opt)
+            .unwrap();
         let preparsed = msg.parse_header()?;
         ensure!(
             preparsed.check_content_type(&message::signed_packet::TYPE),
@@ -240,13 +210,9 @@
     };
 
     {
-<<<<<<< HEAD
-        let msg = transport
-            .recv_message_with_options(&previous_msg_link, recv_opt)
-            .unwrap();
-=======
-        let msg = transport.recv_message_with_options(&previous_msg_link, recv_opt).unwrap();
->>>>>>> 81bc2582
+        let msg = transport
+            .recv_message_with_options(&previous_msg_link, recv_opt)
+            .unwrap();
         let preparsed = msg.parse_header()?;
         ensure!(
             preparsed.check_content_type(&message::tagged_packet::TYPE),
@@ -276,13 +242,9 @@
     };
 
     {
-<<<<<<< HEAD
-        let msg = transport
-            .recv_message_with_options(&previous_msg_link, recv_opt)
-            .unwrap();
-=======
-        let msg = transport.recv_message_with_options(&previous_msg_link, recv_opt).unwrap();
->>>>>>> 81bc2582
+        let msg = transport
+            .recv_message_with_options(&previous_msg_link, recv_opt)
+            .unwrap();
         let preparsed = msg.parse_header()?;
         ensure!(
             preparsed.check_content_type(&message::tagged_packet::TYPE),
@@ -302,13 +264,9 @@
     };
 
     {
-<<<<<<< HEAD
-        let msg = transport
-            .recv_message_with_options(&previous_msg_link, recv_opt)
-            .unwrap();
-=======
-        let msg = transport.recv_message_with_options(&previous_msg_link, recv_opt).unwrap();
->>>>>>> 81bc2582
+        let msg = transport
+            .recv_message_with_options(&previous_msg_link, recv_opt)
+            .unwrap();
         let preparsed = msg.parse_header()?;
         ensure!(
             preparsed.check_content_type(&message::tagged_packet::TYPE),
@@ -331,13 +289,9 @@
     };
 
     {
-<<<<<<< HEAD
-        let msg = transport
-            .recv_message_with_options(&previous_msg_link, recv_opt)
-            .unwrap();
-=======
-        let msg = transport.recv_message_with_options(&previous_msg_link, recv_opt).unwrap();
->>>>>>> 81bc2582
+        let msg = transport
+            .recv_message_with_options(&previous_msg_link, recv_opt)
+            .unwrap();
         let preparsed = msg.parse_header()?;
         ensure!(
             preparsed.check_content_type(&message::tagged_packet::TYPE),
@@ -370,13 +324,9 @@
     };
 
     {
-<<<<<<< HEAD
-        let msg = transport
-            .recv_message_with_options(&previous_msg_link, recv_opt)
-            .unwrap();
-=======
-        let msg = transport.recv_message_with_options(&previous_msg_link, recv_opt).unwrap();
->>>>>>> 81bc2582
+        let msg = transport
+            .recv_message_with_options(&previous_msg_link, recv_opt)
+            .unwrap();
         let preparsed = msg.parse_header()?;
         ensure!(
             preparsed.check_content_type(&message::signed_packet::TYPE),
