--- conflicted
+++ resolved
@@ -4,11 +4,7 @@
 use iota_streams_core::Result;
 
 use super::*;
-<<<<<<< HEAD
-use crate::api::tangle::{ChannelType, UnwrappedMessage, User};
-
 use iota_streams_app::id::identifier::Identifier;
-=======
 use crate::api::tangle::{
     ChannelType,
     IntoMessages,
@@ -17,9 +13,6 @@
     User,
 };
 
-use iota_streams_app::identifier::Identifier;
-
->>>>>>> 6f7f62c3
 use iota_streams_core::{
     prelude::{
         String,
