--- conflicted
+++ resolved
@@ -119,19 +119,8 @@
     // pub(crate) prng: prng::Prng<F>,
     _phantom: PhantomData<F>,
 
-<<<<<<< HEAD
     /// Users' Identity information, contains keys and logic for signing and verification
     pub(crate) user_id: UserIdentity<F>,
-=======
-    /// Own Ed25519 private key.
-    sig_kp: (ed25519::SecretKey, ed25519::PublicKey),
-
-    /// Own x25519 key pair corresponding to Ed25519 keypair.
-    ke_kp: (x25519::SecretKey, x25519::PublicKey),
-
-    // Own identifier
-    identifier: Identifier,
->>>>>>> 901a8696
 
     /// Users' trusted public keys together with additional sequencing info: (msgid, seq_no).
     pub(crate) key_store: Keys,
@@ -171,23 +160,10 @@
     Keys: KeyStore<Cursor<<Link as HasLink>::Rel>, F>,
 {
     fn default() -> Self {
-<<<<<<< HEAD
         Self {
             _phantom: PhantomData,
             user_id: UserIdentity::default(),
 
-=======
-        let signing_private_key = ed25519::SecretKey::from_bytes([0; ed25519::SECRET_KEY_LENGTH]);
-        let signing_public_key = signing_private_key.public_key();
-        let key_exchange_private_key = x25519::SecretKey::from(&signing_private_key);
-        let key_exchange_public_key = key_exchange_private_key.public_key();
-
-        Self {
-            _phantom: PhantomData,
-            sig_kp: (signing_private_key, signing_public_key),
-            ke_kp: (key_exchange_private_key, key_exchange_public_key),
-            identifier: signing_public_key.into(),
->>>>>>> 901a8696
             key_store: Keys::default(),
             author_id: None,
             link_gen: LG::default(),
@@ -219,14 +195,6 @@
         message_encoding: Vec<u8>,
         uniform_payload_length: usize,
     ) -> Self {
-<<<<<<< HEAD
-=======
-        let signing_private_key = ed25519::SecretKey::generate_with(&mut prng::Rng::new(prng, nonce));
-        let signing_public_key = signing_private_key.public_key();
-        let key_exchange_private_key = x25519::SecretKey::from(&signing_private_key);
-        let key_exchange_public_key = key_exchange_private_key.public_key();
-
->>>>>>> 901a8696
         let flags: u8 = match channel_type {
             ChannelType::SingleBranch => 0,
             ChannelType::MultiBranch => 1,
@@ -235,14 +203,8 @@
 
         Self {
             _phantom: PhantomData,
-<<<<<<< HEAD
             user_id,
 
-=======
-            sig_kp: (signing_private_key, signing_public_key),
-            ke_kp: (key_exchange_private_key, key_exchange_public_key),
-            identifier: signing_public_key.into(),
->>>>>>> 901a8696
             key_store: Keys::default(),
             author_id: None,
             link_gen: LG::default(),
@@ -263,7 +225,6 @@
                 self.appinst.as_ref().unwrap().base().to_string()
             ));
         }
-<<<<<<< HEAD
         self.link_gen.gen(&self.user_id.id, channel_idx);
         let appinst = self.link_gen.get();
 
@@ -273,31 +234,18 @@
         }
         self.author_id = Some(self.user_id.id);
         self.anchor = Some(Cursor::new_at(appinst.clone(), 0, 2_u32));
-=======
-        // Can't use self.signing_public_key() because self.link_gen is borrowed mutably
-        // and split borrowing only works within the same function
-        self.link_gen.gen(&self.sig_kp.1, channel_idx);
-        let appinst = self.link_gen.get();
-
-        self.key_store.insert_cursor(
-            *self.identifier(),
-            Cursor::new_at(appinst.rel().clone(), 0, INIT_MESSAGE_NUM),
-        )?;
-        self.author_sig_pk = Some(*self.signing_public_key());
-        self.anchor = Some(Cursor::new_at(appinst.clone(), 0, INIT_MESSAGE_NUM));
->>>>>>> 901a8696
         self.appinst = Some(appinst);
         Ok(())
     }
 
     /// User's identifier
     fn identifier(&self) -> &Identifier {
-        &self.identifier
-    }
-
-    /// User's signing private key
-    fn signing_private_key(&self) -> &ed25519::SecretKey {
-        &self.sig_kp.0
+        &self.user_id.id
+    }
+
+    /*/// User's signing private key
+    fn signing_private_key(&self) -> Result<ed25519::SecretKey> {
+        self.user_id.get_sig_sk()
     }
 
     /// User's signing public key
@@ -313,7 +261,7 @@
     /// User's key exchange public key
     pub fn key_exchange_public_key(&self) -> &x25519::PublicKey {
         &self.ke_kp.1
-    }
+    }*/
 
     /// Channel Author's signature public key
     pub fn author_id(&self) -> Option<&Identifier> {
@@ -352,13 +300,8 @@
             .with_content_type(ANNOUNCE)?
             .with_payload_length(1)?
             .with_seq_num(ANN_MESSAGE_NUM)
-<<<<<<< HEAD
             .with_identifier(&self.user_id.id);
         let content = announce::ContentWrap::new(&self.user_id, self.flags);
-=======
-            .with_identifier(self.identifier());
-        let content = announce::ContentWrap::new(self.signing_private_key(), self.flags);
->>>>>>> 901a8696
         Ok(PreparedMessage::new(header, content))
     }
 
@@ -374,11 +317,7 @@
         if let Some(appinst) = &self.appinst {
             try_or!(
                 appinst == &preparsed.header.link,
-<<<<<<< HEAD
                 UserAlreadyRegistered(self.user_id.id.to_string(), appinst.base().to_string())
-=======
-                UserAlreadyRegistered(hex::encode(self.identifier()), appinst.base().to_string())
->>>>>>> 901a8696
             )?;
         }
 
@@ -411,7 +350,6 @@
         // At the moment the Author is free to choose any address, not tied to PK.
 
         let cursor = Cursor::new_at(link.rel().clone(), 0, INIT_MESSAGE_NUM);
-<<<<<<< HEAD
         match &author_id.id {
             Identifier::PskId(_pskid) => err(UnsupportedIdentifier)?,
             _ => self.store_cursor(author_id.id, cursor.clone(), Some(author_ke_pk))?,
@@ -421,20 +359,11 @@
             _ => self.store_cursor(self.user_id.id, cursor, Some(self_ke_kp.1))?,
         }
 
-=======
-        self.key_store
-            .insert_cursor(content.author_public_key.into(), cursor.clone())?;
-        self.key_store.insert_cursor(*self.identifier(), cursor)?;
->>>>>>> 901a8696
         // Reset link_gen
         self.link_gen.reset(link.clone());
         self.anchor = Some(Cursor::new_at(link.clone(), 0, INIT_MESSAGE_NUM));
         self.appinst = Some(link);
-<<<<<<< HEAD
         self.author_id = Some(author_id.id);
-=======
-        self.author_sig_pk = Some(content.author_public_key);
->>>>>>> 901a8696
         self.flags = content.flags.0;
         Ok(())
     }
@@ -444,7 +373,7 @@
         &'a self,
         link_to: &'a Link,
     ) -> Result<PreparedMessage<F, Link, subscribe::ContentWrap<'a, F, Link>>> {
-<<<<<<< HEAD
+        //TODO: Remove need for get_ke_pk, store author ke pk as part of user
         if let Some(author_id) = &self.author_id {
             if let Some(author_ke_pk) = self.key_store.get_ke_pk(author_id) {
                 let msg_link = self
@@ -468,25 +397,6 @@
             } else {
                 err!(AuthorExchangeKeyNotFound)
             }
-=======
-        if let Some(author_public_key) = self.author_public_key() {
-            let msg_cursor = self.gen_link(self.signing_public_key(), link_to.rel(), SUB_MESSAGE_NUM);
-            let header = HDF::new(msg_cursor.link)
-                .with_previous_msg_link(Bytes(link_to.to_bytes()))
-                .with_content_type(SUBSCRIBE)?
-                .with_payload_length(1)?
-                .with_seq_num(msg_cursor.seq_no)
-                .with_identifier(self.identifier());
-            let unsubscribe_key = NBytes::from(prng::random_key());
-            let content = subscribe::ContentWrap {
-                link: link_to.rel(),
-                unsubscribe_key,
-                subscriber_private_key: self.signing_private_key(),
-                author_public_key,
-                _phantom: PhantomData,
-            };
-            Ok(PreparedMessage::new(header, content))
->>>>>>> 901a8696
         } else {
             err!(AuthorIdNotFound)
         }
@@ -501,17 +411,10 @@
     pub async fn unwrap_subscribe<'a>(
         &self,
         preparsed: PreparsedMessage<'_, F, Link>,
-<<<<<<< HEAD
-        author_ke_sk: &'a x25519::StaticSecret,
+        author_ke_sk: &'a x25519::SecretKey,
     ) -> Result<UnwrappedMessage<F, Link, subscribe::ContentUnwrap<'a, F, Link>>> {
         self.ensure_appinst(&preparsed)?;
         let content = subscribe::ContentUnwrap::new(author_ke_sk)?;
-=======
-        author_private_key: &'a ed25519::SecretKey,
-    ) -> Result<UnwrappedMessage<F, Link, subscribe::ContentUnwrap<'a, F, Link>>> {
-        self.ensure_appinst(&preparsed)?;
-        let content = subscribe::ContentUnwrap::new(author_private_key);
->>>>>>> 901a8696
         preparsed.unwrap(&self.link_store, content).await
     }
 
@@ -522,24 +425,13 @@
         let self_ke_kp = self.user_id.get_ke_kp()?;
 
         let content = self
-<<<<<<< HEAD
             .unwrap_subscribe(preparsed, &self_ke_kp.0)
-=======
-            // We need to borrow self.sig_kp.0 at this scope
-            // to leverage https://doc.rust-lang.org/nomicon/borrow-splitting.html
-            .unwrap_subscribe(preparsed, &self.sig_kp.0)
->>>>>>> 901a8696
             .await?
             .commit(&mut self.link_store, info)?;
         // TODO: trust content.subscriber_sig_pk
         // TODO: remove unused unsubscribe_key because it is unnecessary for verification anymore
-<<<<<<< HEAD
         let subscriber_id = content.subscriber_id;
         self.insert_subscriber(subscriber_id.id)
-=======
-        let subscriber_sig_pk = content.subscriber_public_key;
-        self.insert_subscriber(subscriber_sig_pk)
->>>>>>> 901a8696
     }
 
     pub fn insert_subscriber(&mut self, id: Identifier) -> Result<()> {
@@ -547,16 +439,8 @@
             (_, None) => err!(UserNotRegistered),
             (true, Some(ref_link)) => self
                 .key_store
-<<<<<<< HEAD
                 .insert_cursor(id, Cursor::new_at(ref_link.rel().clone(), 0, INIT_MESSAGE_NUM)),
             (false, Some(ref_link)) => err!(UserAlreadyRegistered(id.to_string(), ref_link.base().to_string())),
-=======
-                .insert_cursor(pk.into(), Cursor::new_at(ref_link.rel().clone(), 0, INIT_MESSAGE_NUM)),
-            (false, Some(ref_link)) => err!(UserAlreadyRegistered(
-                hex::encode(pk.as_slice()),
-                ref_link.base().to_string()
-            )),
->>>>>>> 901a8696
         }
     }
 
@@ -569,27 +453,16 @@
             Some(seq_no) => {
                 let msg_link = self
                     .link_gen
-<<<<<<< HEAD
                     .link_from(self.user_id.id, Cursor::new_at(link_to.rel(), 0, seq_no));
-=======
-                    .link_from(self.signing_public_key(), Cursor::new_at(link_to.rel(), 0, seq_no));
->>>>>>> 901a8696
                 let header = HDF::new(msg_link)
                     .with_previous_msg_link(Bytes(link_to.to_bytes()))
                     .with_content_type(UNSUBSCRIBE)?
                     .with_payload_length(1)?
                     .with_seq_num(seq_no)
-<<<<<<< HEAD
                     .with_identifier(&self.user_id.id);
                 let content = unsubscribe::ContentWrap {
                     link: link_to.rel(),
                     subscriber_id: &self.user_id,
-=======
-                    .with_identifier(self.identifier());
-                let content = unsubscribe::ContentWrap {
-                    link: link_to.rel(),
-                    subscriber_private_key: self.signing_private_key(),
->>>>>>> 901a8696
                     _phantom: PhantomData,
                 };
                 Ok(PreparedMessage::new(header, content))
@@ -619,11 +492,7 @@
             .unwrap_unsubscribe(preparsed)
             .await?
             .commit(&mut self.link_store, info)?;
-<<<<<<< HEAD
         self.remove_subscriber(content.subscriber_id.id)
-=======
-        self.remove_subscriber(content.subscriber_public_key)
->>>>>>> 901a8696
     }
 
     pub fn remove_subscriber(&mut self, id: Identifier) -> Result<()> {
@@ -649,11 +518,7 @@
             nonce,
             key,
             keys,
-<<<<<<< HEAD
             user_id: &self.user_id,
-=======
-            author_private_key: self.signing_private_key(),
->>>>>>> 901a8696
             _phantom: PhantomData,
         };
         Ok(PreparedMessage::new(header, content))
@@ -669,25 +534,13 @@
     {
         match self.get_seq_no() {
             Some(seq_no) => {
-<<<<<<< HEAD
-                let msg_link = self
-                    .link_gen
-                    .link_from(self.user_id.id, Cursor::new_at(link_to.rel(), 0, seq_no));
-                let header = HDF::new(msg_link)
-                    .with_previous_msg_link(Bytes(link_to.to_bytes()))
-                    .with_content_type(KEYLOAD)?
-                    .with_payload_length(1)?
-                    .with_seq_num(seq_no)
-                    .with_identifier(&self.user_id.id);
-=======
-                let msg_cursor = self.gen_link(self.signing_public_key(), link_to.rel(), seq_no);
+                let msg_cursor = self.gen_link(self.user_id.id, link_to.rel(), seq_no);
                 let header = HDF::new(msg_cursor.link)
                     .with_previous_msg_link(Bytes(link_to.to_bytes()))
                     .with_content_type(KEYLOAD)?
                     .with_payload_length(1)?
                     .with_seq_num(msg_cursor.seq_no)
-                    .with_identifier(self.identifier());
->>>>>>> 901a8696
+                    .with_identifier(&self.user_id.id);
                 let filtered_keys = self.key_store.filter(keys);
                 self.do_prepare_keyload(header, link_to.rel(), filtered_keys)
             }
@@ -701,25 +554,13 @@
     ) -> Result<PreparedMessage<F, Link, keyload::ContentWrap<'a, F, Link>>> {
         match self.get_seq_no() {
             Some(seq_no) => {
-<<<<<<< HEAD
-                let msg_link = self
-                    .link_gen
-                    .link_from(self.user_id.id, Cursor::new_at(link_to.rel(), 0, seq_no));
-                let header = hdf::HDF::new(msg_link)
-                    .with_previous_msg_link(Bytes(link_to.to_bytes()))
-                    .with_content_type(KEYLOAD)?
-                    .with_payload_length(1)?
-                    .with_seq_num(seq_no)
-                    .with_identifier(&self.user_id.id);
-=======
-                let msg_cursor = self.gen_link(self.signing_public_key(), link_to.rel(), seq_no);
+                let msg_cursor = self.gen_link(self.user_id.id, link_to.rel(), seq_no);
                 let header = hdf::HDF::new(msg_cursor.link)
                     .with_previous_msg_link(Bytes(link_to.to_bytes()))
                     .with_content_type(KEYLOAD)?
                     .with_payload_length(1)?
                     .with_seq_num(msg_cursor.seq_no)
-                    .with_identifier(self.identifier());
->>>>>>> 901a8696
+                    .with_identifier(&self.user_id.id);
                 let keys = self.key_store.keys();
                 self.do_prepare_keyload(header, link_to.rel(), keys)
             }
@@ -832,34 +673,18 @@
         }
         match self.get_seq_no() {
             Some(seq_no) => {
-<<<<<<< HEAD
-                let msg_link = self
-                    .link_gen
-                    .link_from(self.user_id.id, Cursor::new_at(link_to.rel(), 0, seq_no));
-                let header = HDF::new(msg_link)
-                    .with_previous_msg_link(Bytes(link_to.to_bytes()))
-                    .with_content_type(SIGNED_PACKET)?
-                    .with_payload_length(1)?
-                    .with_seq_num(seq_no)
-                    .with_identifier(&self.user_id.id);
-=======
-                let msg_cursor = self.gen_link(self.signing_public_key(), link_to.rel(), seq_no);
+                let msg_cursor = self.gen_link(self.user_id.id, link_to.rel(), seq_no);
                 let header = HDF::new(msg_cursor.link)
                     .with_previous_msg_link(Bytes(link_to.to_bytes()))
                     .with_content_type(SIGNED_PACKET)?
                     .with_payload_length(1)?
                     .with_seq_num(msg_cursor.seq_no)
-                    .with_identifier(self.identifier());
->>>>>>> 901a8696
+                    .with_identifier(&self.user_id.id);
                 let content = signed_packet::ContentWrap {
                     link: link_to.rel(),
                     public_payload,
                     masked_payload,
-<<<<<<< HEAD
                     user_id: &self.user_id,
-=======
-                    publisher_private_key: self.signing_private_key(),
->>>>>>> 901a8696
                     _phantom: PhantomData,
                 };
                 Ok(PreparedMessage::new(header, content))
@@ -912,15 +737,11 @@
             self.store_state_for_all(link, seq_no.0 as u32 + 1)?;
         }
 
-<<<<<<< HEAD
-        let body = (content.user_id.id, content.public_payload, content.masked_payload);
-=======
         let body = (
-            content.publisher_public_key,
+            content.user_id.id,
             content.public_payload,
-            content.masked_payload,
+            content.masked_payload
         );
->>>>>>> 901a8696
         Ok(GenericMessage::new(msg.link.clone(), prev_link, body))
     }
 
@@ -952,20 +773,6 @@
         }
     }
 
-<<<<<<< HEAD
-    fn get_identifier(&self) -> Result<Identifier> {
-        if self.use_psk {
-            match self.key_store.get_next_pskid() {
-                Some(pskid) => Ok(*pskid),
-                None => err(MessageBuildFailure),
-            }
-        } else {
-            Ok(self.user_id.id)
-        }
-    }
-
-=======
->>>>>>> 901a8696
     /// Create a tagged (ie. MACed) message with public and masked payload.
     /// Tagged messages must be linked to a secret spongos state, ie. keyload or a message linked to keyload.
     pub async fn tag_packet(
@@ -1044,11 +851,7 @@
                 } else if self.is_single_depth() {
                     Ok(WrappedSequence::SingleDepth(original_cursor.clone()))
                 } else {
-<<<<<<< HEAD
                     let full_cursor = self.gen_link(self.user_id.id, ref_link, original_cursor.seq_no);
-=======
-                    let full_cursor = self.gen_link(self.signing_public_key(), ref_link, original_cursor.seq_no);
->>>>>>> 901a8696
                     let rel_cursor = Cursor::new_at(full_cursor.link.rel().clone(), 0, full_cursor.seq_no);
                     Ok(WrappedSequence::single_branch(rel_cursor))
                 }
@@ -1065,11 +868,7 @@
     ) -> Result<Option<Link>> {
         cursor.link = wrapped_state.link.rel().clone();
         cursor.next_seq();
-<<<<<<< HEAD
         self.store_cursor(self.user_id.id, cursor, None)?;
-=======
-        self.key_store.insert_cursor(*self.identifier(), cursor)?;
->>>>>>> 901a8696
         let link = wrapped_state.link.clone();
         wrapped_state.commit(&mut self.link_store, info)?;
         Ok(Some(link))
@@ -1119,11 +918,7 @@
 
     // TODO: own seq_no should be stored outside of pk_store to avoid lookup and Option
     pub fn get_seq_no(&self) -> Option<u32> {
-<<<<<<< HEAD
         self.key_store.get(&self.user_id.id).map(|cursor| cursor.seq_no)
-=======
-        self.key_store.get(self.identifier()).map(|cursor| cursor.seq_no)
->>>>>>> 901a8696
     }
 
     pub fn ensure_appinst<'a>(&self, preparsed: &PreparsedMessage<'a, F, Link>) -> Result<()> {
@@ -1155,7 +950,7 @@
                     Cursor::new_at(appinst.rel().clone(), 0, INIT_MESSAGE_NUM),
                 )?;
                 if use_psk {
-                    self.identifier = pskid_as_identifier
+                    self.user_id.id = pskid_as_identifier
                 }
                 Ok(())
             }
@@ -1233,12 +1028,7 @@
 
     pub fn store_state_for_all(&mut self, link: <Link as HasLink>::Rel, seq_no: u32) -> Result<()> {
         if &seq_no > self.get_seq_no().as_ref().unwrap_or(&0) {
-<<<<<<< HEAD
             self.store_cursor(self.user_id.id, Cursor::new_at(link.clone(), 0, seq_no), None)?;
-=======
-            self.key_store
-                .insert_cursor(*self.identifier(), Cursor::new_at(link.clone(), 0, seq_no))?;
->>>>>>> 901a8696
             for (_pk, cursor) in self.key_store.iter_mut() {
                 cursor.link = link.clone();
                 cursor.seq_no = seq_no;
@@ -1310,11 +1100,7 @@
     Keys: KeyStore<Cursor<Link::Rel>, F>,
 {
     async fn sizeof<'c>(&self, ctx: &'c mut sizeof::Context<F>) -> Result<&'c mut sizeof::Context<F>> {
-<<<<<<< HEAD
-        ctx.mask(<&NBytes<U32>>::from(&self.user_id.get_sig_sk()?.as_bytes()[..]))?
-=======
-        ctx.mask(<&NBytes<U32>>::from(self.signing_private_key().as_slice()))?
->>>>>>> 901a8696
+        ctx.mask(<&NBytes<U32>>::from(&self.user_id.get_sig_sk()?.to_bytes()[..]))?
             .absorb(Uint8(self.flags))?
             .absorb(<&Bytes>::from(&self.message_encoding))?
             .absorb(Uint64(self.uniform_payload_length as u64))?;
@@ -1325,17 +1111,10 @@
             ctx.absorb(<&Fallback<Link>>::from(appinst))?;
         }
 
-<<<<<<< HEAD
         let oneof_author_id = Uint8(if self.author_id.is_some() { 1 } else { 0 });
-        ctx.absorb(&oneof_author_id)?;
+        ctx.absorb(oneof_author_id)?;
         if let Some(ref author_id) = self.author_id {
             author_id.sizeof(ctx).await?;
-=======
-        let oneof_author_sig_pk = Uint8(if self.author_sig_pk.is_some() { 1 } else { 0 });
-        ctx.absorb(oneof_author_sig_pk)?;
-        if let Some(ref author_sig_pk) = self.author_sig_pk {
-            ctx.absorb(author_sig_pk)?;
->>>>>>> 901a8696
         }
 
         let repeated_links = Size(self.link_store.len());
@@ -1381,11 +1160,7 @@
         store: &Store,
         ctx: &'c mut wrap::Context<F, OS>,
     ) -> Result<&'c mut wrap::Context<F, OS>> {
-<<<<<<< HEAD
-        ctx.mask(<&NBytes<U32>>::from(&self.user_id.get_sig_sk()?.as_bytes()[..]))?
-=======
-        ctx.mask(<&NBytes<U32>>::from(self.signing_private_key().as_slice()))?
->>>>>>> 901a8696
+        ctx.mask(<&NBytes<U32>>::from(&self.user_id.get_sig_sk()?.to_bytes()[..]))?
             .absorb(Uint8(self.flags))?
             .absorb(<&Bytes>::from(&self.message_encoding))?
             .absorb(Uint64(self.uniform_payload_length as u64))?;
@@ -1396,17 +1171,10 @@
             ctx.absorb(<&Fallback<Link>>::from(appinst))?;
         }
 
-<<<<<<< HEAD
         let oneof_author_id = Uint8(if self.author_id.is_some() { 1 } else { 0 });
-        ctx.absorb(&oneof_author_id)?;
+        ctx.absorb(oneof_author_id)?;
         if let Some(ref author_id) = self.author_id {
             author_id.wrap(store, ctx).await?;
-=======
-        let oneof_author_sig_pk = Uint8(if self.author_sig_pk.is_some() { 1 } else { 0 });
-        ctx.absorb(oneof_author_sig_pk)?;
-        if let Some(ref author_sig_pk) = self.author_sig_pk {
-            ctx.absorb(author_sig_pk)?;
->>>>>>> 901a8696
         }
 
         let repeated_links = Size(self.link_store.len());
@@ -1455,13 +1223,7 @@
         let mut flags = Uint8(0);
         let mut message_encoding = Bytes::new();
         let mut uniform_payload_length = Uint64(0);
-<<<<<<< HEAD
-        ctx
-            //.absorb(&self.user_id.id)
-            .mask(&mut sig_sk_bytes)?
-=======
         ctx.mask(&mut sig_sk_bytes)?
->>>>>>> 901a8696
             .absorb(&mut flags)?
             .absorb(&mut message_encoding)?
             .absorb(&mut uniform_payload_length)?;
@@ -1482,17 +1244,10 @@
         ctx.absorb(&mut oneof_author_id)?
             .guard(oneof_author_id.0 < 2, AuthorSigPkRecoveryFailure(oneof_author_id.0))?;
 
-<<<<<<< HEAD
         let author_id = if oneof_author_id.0 == 1 {
             let mut author_id = Identifier::default();
             author_id.unwrap(store, ctx).await?;
             Some(author_id)
-=======
-        let author_sig_pk = if oneof_author_sig_pk.0 == 1 {
-            let mut author_sig_pk = ed25519::PublicKey::try_from([0; 32]).unwrap();
-            ctx.absorb(&mut author_sig_pk)?;
-            Some(author_sig_pk)
->>>>>>> 901a8696
         } else {
             None
         };
@@ -1524,25 +1279,10 @@
 
         ctx.commit()?.squeeze(Mac(32))?;
 
-<<<<<<< HEAD
-        let sig_sk = ed25519::SecretKey::from_bytes(sig_sk_bytes.as_ref()).unwrap();
-        let sig_pk = ed25519::PublicKey::from(&sig_sk);
-        let sig_kp = ed25519::Keypair {
-            secret: sig_sk,
-            public: sig_pk,
-        };
-
-        self.user_id = UserIdentity::from(sig_kp);
-=======
-        let mut sig_sk_array = [0; 32];
-        sig_sk_array.copy_from_slice(sig_sk_bytes.as_slice());
-        let sig_sk = ed25519::SecretKey::from_bytes(sig_sk_array);
+        let sig_sk = ed25519::SecretKey::from_bytes(<[u8; 32]>::try_from(sig_sk_bytes.as_ref())?);
         let sig_pk = sig_sk.public_key();
-        let ke_sk = x25519::SecretKey::from(&sig_sk);
-        let ke_pk = ke_sk.public_key();
-        self.sig_kp = (sig_sk, sig_pk);
-        self.ke_kp = (ke_sk, ke_pk);
->>>>>>> 901a8696
+
+        self.user_id = UserIdentity::from((sig_sk, sig_pk));
         self.link_store = link_store;
         self.key_store = key_store;
         self.author_id = author_id;
@@ -1657,35 +1397,15 @@
     }
 }
 
-<<<<<<< HEAD
 pub struct OwnKeys<'a, F>(&'a UserIdentity<F>);
 
-impl<'a, F: PRP> Lookup<&Identifier, x25519::StaticSecret> for OwnKeys<'a, F> {
-    fn lookup(&self, id: &Identifier) -> Option<x25519::StaticSecret> {
+impl<'a, F: PRP> Lookup<&Identifier, x25519::SecretKey> for OwnKeys<'a, F> {
+    fn lookup(&self, id: &Identifier) -> Option<x25519::SecretKey> {
         let Self(UserIdentity { id: self_id, .. }) = self;
         if id == self_id {
             self.0.get_ke_kp().map_or(None, |(secret, _public)| Some(secret))
         } else {
             None
-=======
-pub struct OwnKeys<'a>(
-    &'a (ed25519::SecretKey, ed25519::PublicKey),
-    &'a (x25519::SecretKey, x25519::PublicKey),
-);
-
-impl<'a> Lookup<&Identifier, &'a x25519::SecretKey> for OwnKeys<'a> {
-    fn lookup(&self, id: &Identifier) -> Option<&'a x25519::SecretKey> {
-        let Self((_, sig_pk), (ke_sk, _)) = self;
-        match id.get_pk() {
-            Some(pk_id) => {
-                if sig_pk == pk_id {
-                    Some(ke_sk)
-                } else {
-                    None
-                }
-            }
-            None => None,
->>>>>>> 901a8696
         }
     }
 }