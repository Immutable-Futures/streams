--- conflicted
+++ resolved
@@ -5,11 +5,7 @@
 
 option(NO_STD "Enable no_std build, without iota_client" OFF)
 option(SYNC_CLIENT "Enable sync transport via iota_client" ON)
-<<<<<<< HEAD
 option(STATIC "Build static library" OFF)
-=======
-option(STATIC "Build shared library" OFF)
->>>>>>> d2e6f99d
 
 set(cargo_features "")
 if(${NO_STD})
