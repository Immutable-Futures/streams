use iota_streams::{
    app::{
        cstr_core::{
            CStr,
            CString,
        },
        cty::{
            c_char,
            size_t,
            uint8_t,
        },
        message::Cursor,
        transport::tangle::{
<<<<<<< HEAD
            client::get_hash,
=======
            get_hash,
>>>>>>> 1c853e63
            MsgId,
        },
    },
    app_channels::api::{
        psk_from_seed,
        pskid_from_psk,
        tangle::*,
    },
    core::{
        prelude::*,
        psk::PskId,
    },
};

use core::ptr::{
    null,
    null_mut,
};

<<<<<<< HEAD
pub fn get_channel_type(channel_type: uint8_t) -> ChannelType {
    match channel_type {
        0 => ChannelType::SingleBranch,
        1 => ChannelType::MultiBranch,
        2 => ChannelType::SingleDepth,
        _ => ChannelType::SingleBranch,
    }
}

#[no_mangle]
pub extern "C" fn address_from_string(c_addr: *const c_char) -> *const Address {
    unsafe { Address::from_c_str(c_addr) }
=======
pub(crate) fn safe_into_ptr<T>(value: T) -> *const T {
    Box::into_raw(Box::new(value))
}

pub(crate) fn safe_into_mut_ptr<T>(value: T) -> *mut T {
    Box::into_raw(Box::new(value))
}

pub(crate) fn safe_drop_ptr<T>(p: *const T) {
    unsafe {
        (p as *mut T).as_mut().map(|p| Box::from_raw(p));
    }
>>>>>>> 1c853e63
}

pub(crate) fn safe_drop_mut_ptr<T>(p: *mut T) {
    unsafe {
        p.as_mut().map(|p| Box::from_raw(p));
    }
}

#[repr(C)]
pub enum Err {
    Ok,
    NullArgument,
    BadArgument,
    OperationFailed,
}

#[no_mangle]
pub unsafe extern "C" fn address_from_string(c_addr: *const c_char) -> *const Address {
    Address::from_c_str(c_addr)
}

#[no_mangle]
pub unsafe extern "C" fn public_key_to_string(pubkey: *const PublicKey) -> *const c_char {
    pubkey.as_ref().map_or(null(), |pk| {
        CString::new(hex::encode(pk.as_bytes())).map_or(null(), |pk| pk.into_raw())
    })
}

#[no_mangle]
pub unsafe extern "C" fn drop_address(addr: *const Address) {
    safe_drop_ptr(addr)
}

pub type PskIds = Vec<PskId>;
pub type KePks = Vec<PublicKey>;

#[no_mangle]
pub unsafe extern "C" fn pskid_as_str(pskid: *const PskId) -> *const c_char {
    pskid.as_ref().map_or(null(), |pskid| {
        CString::new(hex::encode(&pskid)).map_or(null(), |id| id.into_raw())
    })
}

#[no_mangle]
pub unsafe extern "C" fn drop_pskid(pskid: *const PskId) {
    safe_drop_ptr(pskid)
}

pub type NextMsgIds = Vec<(PublicKey, Cursor<Address>)>;

#[no_mangle]
pub extern "C" fn drop_next_msg_ids(m: *const NextMsgIds) {
    safe_drop_ptr(m)
}

pub type UserState = Vec<(String, Cursor<Address>)>;
#[no_mangle]
pub extern "C" fn drop_user_state(s: *const UserState) {
    safe_drop_ptr(s)
}

#[no_mangle]
<<<<<<< HEAD
pub extern "C" fn get_link_from_state(s: *const UserState, pub_key: *const PublicKey) -> *const Address {
    unsafe {
        s.as_ref().map_or(null(), |state| {
            pub_key.as_ref().map_or(null(), |pub_key| {
                let pk_str = hex::encode(pub_key.as_bytes());
                for (pk, cursor) in state {
                    if pk == &pk_str {
                        return Box::into_raw(Box::new(cursor.link.clone()));
                    }
                }
                return null();
            })
=======
pub unsafe extern "C" fn get_link_from_state(state: *const UserState, pub_key: *const PublicKey) -> *const Address {
    state.as_ref().map_or(null(), |state_ref| {
        pub_key.as_ref().map_or(null(), |pub_key| {
            let pk_str = hex::encode(pub_key.as_bytes());
            for (pk, cursor) in state_ref {
                if pk == &pk_str {
                    return safe_into_ptr(cursor.link.clone());
                }
            }
            null()
>>>>>>> 1c853e63
        })
    })
}

#[no_mangle]
pub unsafe extern "C" fn drop_unwrapped_message(ms: *const UnwrappedMessage) {
    Box::from_raw(ms as *mut UnwrappedMessage);
}

pub type UnwrappedMessages = Vec<UnwrappedMessage>;
#[no_mangle]
pub extern "C" fn drop_unwrapped_messages(ms: *const UnwrappedMessages) {
    safe_drop_ptr(ms)
}

#[cfg(feature = "sync-client")]
pub type TransportWrap = iota_streams::app::transport::tangle::client::Client;

#[cfg(not(feature = "sync-client"))]
pub type TransportWrap = Rc<core::cell::RefCell<BucketTransport>>;

#[no_mangle]
pub extern "C" fn transport_new() -> *mut TransportWrap {
    safe_into_mut_ptr(TransportWrap::default())
}

#[no_mangle]
pub extern "C" fn transport_drop(tsp: *mut TransportWrap) {
    safe_drop_mut_ptr(tsp)
}

#[cfg(feature = "sync-client")]
#[no_mangle]
pub unsafe extern "C" fn transport_client_new_from_url(c_url: *const c_char) -> *mut TransportWrap {
    let url = CStr::from_ptr(c_url).to_str().unwrap();
    safe_into_mut_ptr(TransportWrap::new_from_url(url))
}

#[cfg(feature = "sync-client")]
mod client_details {
    use super::*;
    use iota_streams::app::transport::{
        tangle::client::{
            iota_client::{
                bee_rest_api::types::{
                    dtos::LedgerInclusionStateDto,
                    responses::MessageMetadataResponse,
                },
                MilestoneResponse,
            },
            Details as ApiDetails,
        },
        TransportDetails as _,
    };

    #[repr(C)]
    pub struct TransportDetails {
        metadata: MessageMetadata,
        milestone: Milestone,
    }

    impl From<ApiDetails> for TransportDetails {
        fn from(d: ApiDetails) -> Self {
            Self {
                metadata: d.metadata.into(),
                milestone: d.milestone.map_or(Milestone::default(), |m| m.into()),
            }
        }
    }

    #[repr(C)]
    pub enum LedgerInclusionState {
        Conflicting,
        Included,
        NoTransaction,
    }

    impl From<LedgerInclusionStateDto> for LedgerInclusionState {
        fn from(e: LedgerInclusionStateDto) -> Self {
            match e {
                LedgerInclusionStateDto::Conflicting => Self::Conflicting,
                LedgerInclusionStateDto::Included => Self::Included,
                LedgerInclusionStateDto::NoTransaction => Self::NoTransaction,
            }
        }
    }

    #[repr(C)]
    pub struct MessageMetadata {
        pub message_id: [u8; 129],
        pub parent_message_ids: [[u8; 129]; 2],
        pub is_solid: bool,
        pub referenced_by_milestone_index: u32,
        pub milestone_index: u32,
        pub ledger_inclusion_state: LedgerInclusionState,
        pub conflict_reason: u8,
        pub should_promote: bool,
        pub should_reattach: bool,
        pub field_flags: u32,
    }

    impl Default for MessageMetadata {
        fn default() -> Self {
            unsafe { core::mem::MaybeUninit::zeroed().assume_init() }
        }
    }

    impl From<MessageMetadataResponse> for MessageMetadata {
        fn from(m: MessageMetadataResponse) -> Self {
            let mut r = MessageMetadata::default();
            let field_flags = 0_u32
                | {
                    let s = core::cmp::min(r.message_id.len() - 1, m.message_id.as_bytes().len());
                    r.message_id[..s].copy_from_slice(&m.message_id.as_bytes()[..s]);
                    1_u32 << 0
                }
                | {
                    if 0 < m.parent_message_ids.len() {
                        let s = core::cmp::min(
                            r.parent_message_ids[0].len() - 1,
                            m.parent_message_ids[0].as_bytes().len(),
                        );
                        r.parent_message_ids[0][..s].copy_from_slice(&m.parent_message_ids[0].as_bytes()[..s]);
                    }
                    if 1 < m.parent_message_ids.len() {
                        let s = core::cmp::min(
                            r.parent_message_ids[1].len() - 1,
                            m.parent_message_ids[1].as_bytes().len(),
                        );
                        r.parent_message_ids[1][..s].copy_from_slice(&m.parent_message_ids[1].as_bytes()[..s]);
                    }
                    // TODO: support more than 2 parents
                    // assert!(!(2 < m.parent_message_ids.len()));
                    1_u32 << 1
                }
                | {
                    r.is_solid = m.is_solid;
                    1_u32 << 2
                }
                | m.referenced_by_milestone_index.map_or(0_u32, |v| {
                    r.referenced_by_milestone_index = v;
                    1_u32 << 3
                })
                | m.milestone_index.map_or(0_u32, |v| {
                    r.milestone_index = v;
                    1_u32 << 4
                })
                | m.ledger_inclusion_state.map_or(0_u32, |v| {
                    r.ledger_inclusion_state = v.into();
                    1_u32 << 5
                })
                | m.conflict_reason.map_or(0_u32, |v| {
                    r.conflict_reason = v;
                    1_u32 << 6
                })
                | m.should_promote.map_or(0_u32, |v| {
                    r.should_promote = v;
                    1_u32 << 7
                })
                | m.should_reattach.map_or(0_u32, |v| {
                    r.should_reattach = v;
                    1_u32 << 8
                });
            r.field_flags = field_flags;
            r
        }
    }

    #[repr(C)]
    pub struct Milestone {
        pub milestone_index: u32,
        pub message_id: [u8; 129],
        pub timestamp: u64,
    }

    impl Default for Milestone {
        fn default() -> Self {
            unsafe { core::mem::MaybeUninit::zeroed().assume_init() }
        }
    }

    impl From<MilestoneResponse> for Milestone {
        fn from(m: MilestoneResponse) -> Self {
            let mut r = Milestone::default();
            r.milestone_index = m.index;
            {
                let s = core::cmp::min(r.message_id.len() - 1, m.message_id.as_ref().len());
                r.message_id[..s].copy_from_slice(&m.message_id.as_ref()[..s]);
            }
            r.timestamp = m.timestamp;
            r
        }
    }

    #[no_mangle]
    pub unsafe extern "C" fn transport_get_link_details(
        r: *mut TransportDetails,
        tsp: *mut TransportWrap,
        link: *const Address,
    ) -> Err {
        r.as_mut().map_or(Err::NullArgument, |r| {
            tsp.as_mut().map_or(Err::NullArgument, |tsp| {
                link.as_ref().map_or(Err::NullArgument, |link| {
                    tsp.get_link_details(link).map_or(Err::OperationFailed, |d| {
                        *r = d.into();
                        Err::Ok
                    })
                })
            })
        })
    }
}

#[cfg(feature = "sync-client")]
pub use client_details::*;

#[repr(C)]
pub struct MessageLinks {
    pub msg_link: *const Address,
    pub seq_link: *const Address,
}

impl From<(Address, Option<Address>)> for MessageLinks {
    fn from(links: (Address, Option<Address>)) -> Self {
        let msg_link = safe_into_ptr(links.0);
        let seq_link = links.1.map_or(null(), safe_into_ptr);
        Self { msg_link, seq_link }
    }
}

impl MessageLinks {
    pub unsafe fn into_seq_link<'a>(self, branching: bool) -> Option<&'a Address> {
        if !branching {
            self.msg_link.as_ref()
        } else {
            self.seq_link.as_ref()
        }
    }

    pub fn drop(self) {
        safe_drop_ptr(self.msg_link);
        safe_drop_ptr(self.seq_link);
    }
}

impl Default for MessageLinks {
    fn default() -> Self {
        Self {
            msg_link: null(),
            seq_link: null(),
        }
    }
}

#[no_mangle]
pub extern "C" fn drop_links(links: MessageLinks) {
    links.drop()
}

#[no_mangle]
<<<<<<< HEAD
pub extern "C" fn get_msg_link(msg_links: *const MessageLinks) -> *const Address {
    unsafe { msg_links.as_ref().map_or(null(), |links| links.msg_link) }
}

#[no_mangle]
pub extern "C" fn get_seq_link(msg_links: *const MessageLinks) -> *const Address {
    unsafe { msg_links.as_ref().map_or(null(), |links| links.seq_link) }
=======
pub unsafe extern "C" fn get_msg_link(msg_links: *const MessageLinks) -> *const Address {
    msg_links.as_ref().map_or(null(), |links| links.msg_link)
}

#[no_mangle]
pub unsafe extern "C" fn get_seq_link(msg_links: *const MessageLinks) -> *const Address {
    msg_links.as_ref().map_or(null(), |links| links.seq_link)
>>>>>>> 1c853e63
}

#[repr(C)]
pub struct Buffer {
    pub(crate) ptr: *const uint8_t,
    pub(crate) size: size_t,
    pub(crate) cap: size_t,
}

impl From<Vec<u8>> for Buffer {
    fn from(vec: Vec<u8>) -> Self {
        let p = core::mem::ManuallyDrop::new(vec);
        Self {
            ptr: p.as_ptr(),
            size: p.len(),
            cap: p.capacity(),
        }
    }
}

impl Default for Buffer {
    fn default() -> Self {
        Self {
            ptr: null(),
            size: 0,
            cap: 0,
        }
    }
}

impl From<Bytes> for Buffer {
    fn from(b: Bytes) -> Self {
        let p = core::mem::ManuallyDrop::new(b.0);
        Self {
            ptr: p.as_ptr(),
            size: p.len(),
            cap: p.capacity(),
        }
    }
}

impl From<Buffer> for Bytes {
    fn from(b: Buffer) -> Self {
        unsafe { Self(Vec::from_raw_parts(b.ptr as *mut u8, b.size, b.cap)) }
    }
}

impl From<Buffer> for Vec<u8> {
    fn from(b: Buffer) -> Self {
        unsafe { Vec::from_raw_parts(b.ptr as *mut u8, b.size, b.cap) }
    }
}

impl<'a> From<&'a Bytes> for Buffer {
    fn from(b: &Bytes) -> Self {
        let p = &b.0;
        Self {
            ptr: p.as_ptr(),
            size: p.len(),
            cap: p.capacity(),
        }
    }
}

impl Buffer {
    pub fn new(size: usize) -> Self {
        Bytes(Vec::with_capacity(size)).into()
    }
    pub fn drop(self) {
        let _b: Bytes = self.into();
    }
}

#[no_mangle]
pub extern "C" fn drop_buffer(b: Buffer) {
    b.drop()
}

#[repr(C)]
pub struct PacketPayloads {
    public_payload: Buffer,
    masked_payload: Buffer,
}

impl Default for PacketPayloads {
    fn default() -> Self {
        Self {
            public_payload: Buffer::default(),
            masked_payload: Buffer::default(),
        }
    }
}

impl From<(Bytes, Bytes)> for PacketPayloads {
    fn from(payloads: (Bytes, Bytes)) -> Self {
        Self {
            public_payload: Buffer::from(payloads.0),
            masked_payload: Buffer::from(payloads.1),
        }
    }
}

impl<'a> From<(&'a Bytes, &'a Bytes)> for PacketPayloads {
    fn from(payloads: (&Bytes, &Bytes)) -> Self {
        Self {
            public_payload: Buffer::from(payloads.0),
            masked_payload: Buffer::from(payloads.1),
        }
    }
}

impl From<(PublicKey, Bytes, Bytes)> for PacketPayloads {
    fn from(signed_payloads: (PublicKey, Bytes, Bytes)) -> Self {
        let payloads = (signed_payloads.1, signed_payloads.2);
        PacketPayloads::from(payloads)
    }
}

impl PacketPayloads {
    pub fn drop(self) {
        self.public_payload.drop();
        self.masked_payload.drop();
    }
}

#[no_mangle]
pub extern "C" fn drop_payloads(payloads: PacketPayloads) {
    payloads.drop()
}

#[no_mangle]
pub unsafe extern "C" fn drop_str(string: *const c_char) {
    CString::from_raw(string as *mut c_char);
}

#[no_mangle]
pub unsafe extern "C" fn get_channel_address_str(appinst: *const ChannelAddress) -> *const c_char {
    appinst.as_ref().map_or(null(), |inst| {
        CString::new(hex::encode(inst)).map_or(null(), |inst_str| inst_str.into_raw())
    })
}

#[no_mangle]
pub unsafe extern "C" fn get_msgid_str(msgid: *mut MsgId) -> *const c_char {
    msgid.as_ref().map_or(null(), |id| {
        CString::new(hex::encode(id)).map_or(null(), |id_str| id_str.into_raw())
    })
}

#[no_mangle]
pub unsafe extern "C" fn get_address_inst_str(address: *mut Address) -> *mut c_char {
    address.as_ref().map_or(null_mut(), |addr| {
        CString::new(hex::encode(addr.appinst.as_ref())).map_or(null_mut(), |inst| inst.into_raw())
    })
}

#[no_mangle]
pub unsafe extern "C" fn get_address_id_str(address: *mut Address) -> *mut c_char {
    address.as_ref().map_or(null_mut(), |addr| {
        CString::new(hex::encode(addr.msgid.as_ref())).map_or(null_mut(), |id| id.into_raw())
    })
}

#[no_mangle]
<<<<<<< HEAD
pub extern "C" fn get_address_index_str(address: *mut Address) -> *mut c_char {
    unsafe {
        address.as_ref().map_or(null_mut(), |addr| {
            get_hash(addr.appinst.as_ref(), addr.msgid.as_ref()).map_or(null_mut(), |index| {
                CString::new(index).map_or(null_mut(), |index| index.into_raw())
            })
        })
    }
=======
pub unsafe extern "C" fn get_address_index_str(address: *mut Address) -> *mut c_char {
    address.as_ref().map_or(null_mut(), |addr| {
        get_hash(addr.appinst.as_ref(), addr.msgid.as_ref()).map_or(null_mut(), |index| {
            CString::new(index).map_or(null_mut(), |index| index.into_raw())
        })
    })
}

#[no_mangle]
pub unsafe extern "C" fn get_payload(msg: *const UnwrappedMessage) -> PacketPayloads {
    msg.as_ref().map_or(PacketPayloads::default(), handle_message_contents)
>>>>>>> 1c853e63
}

#[no_mangle]
pub unsafe extern "C" fn get_payloads_count(msgs: *const UnwrappedMessages) -> usize {
    msgs.as_ref().map_or(0, |msgs| msgs.len())
}

#[no_mangle]
pub unsafe extern "C" fn get_indexed_payload(msgs: *const UnwrappedMessages, index: size_t) -> PacketPayloads {
    msgs.as_ref()
        .map_or(PacketPayloads::default(), |msgs| handle_message_contents(&msgs[index]))
}

fn handle_message_contents(m: &UnwrappedMessage) -> PacketPayloads {
    match &m.body {
        MessageContent::TaggedPacket {
            public_payload: p,
            masked_payload: m,
        } => (p, m).into(),

        MessageContent::SignedPacket {
            pk: _,
            public_payload: p,
            masked_payload: m,
        } => (p, m).into(),

        _ => PacketPayloads::default(),
    }
}

mod auth;
pub use auth::*;

mod sub;
pub use sub::*;<|MERGE_RESOLUTION|>--- conflicted
+++ resolved
@@ -11,11 +11,7 @@
         },
         message::Cursor,
         transport::tangle::{
-<<<<<<< HEAD
-            client::get_hash,
-=======
             get_hash,
->>>>>>> 1c853e63
             MsgId,
         },
     },
@@ -35,7 +31,6 @@
     null_mut,
 };
 
-<<<<<<< HEAD
 pub fn get_channel_type(channel_type: uint8_t) -> ChannelType {
     match channel_type {
         0 => ChannelType::SingleBranch,
@@ -45,10 +40,6 @@
     }
 }
 
-#[no_mangle]
-pub extern "C" fn address_from_string(c_addr: *const c_char) -> *const Address {
-    unsafe { Address::from_c_str(c_addr) }
-=======
 pub(crate) fn safe_into_ptr<T>(value: T) -> *const T {
     Box::into_raw(Box::new(value))
 }
@@ -61,7 +52,6 @@
     unsafe {
         (p as *mut T).as_mut().map(|p| Box::from_raw(p));
     }
->>>>>>> 1c853e63
 }
 
 pub(crate) fn safe_drop_mut_ptr<T>(p: *mut T) {
@@ -124,20 +114,6 @@
 }
 
 #[no_mangle]
-<<<<<<< HEAD
-pub extern "C" fn get_link_from_state(s: *const UserState, pub_key: *const PublicKey) -> *const Address {
-    unsafe {
-        s.as_ref().map_or(null(), |state| {
-            pub_key.as_ref().map_or(null(), |pub_key| {
-                let pk_str = hex::encode(pub_key.as_bytes());
-                for (pk, cursor) in state {
-                    if pk == &pk_str {
-                        return Box::into_raw(Box::new(cursor.link.clone()));
-                    }
-                }
-                return null();
-            })
-=======
 pub unsafe extern "C" fn get_link_from_state(state: *const UserState, pub_key: *const PublicKey) -> *const Address {
     state.as_ref().map_or(null(), |state_ref| {
         pub_key.as_ref().map_or(null(), |pub_key| {
@@ -148,7 +124,6 @@
                 }
             }
             null()
->>>>>>> 1c853e63
         })
     })
 }
@@ -392,6 +367,7 @@
         safe_drop_ptr(self.msg_link);
         safe_drop_ptr(self.seq_link);
     }
+
 }
 
 impl Default for MessageLinks {
@@ -409,15 +385,6 @@
 }
 
 #[no_mangle]
-<<<<<<< HEAD
-pub extern "C" fn get_msg_link(msg_links: *const MessageLinks) -> *const Address {
-    unsafe { msg_links.as_ref().map_or(null(), |links| links.msg_link) }
-}
-
-#[no_mangle]
-pub extern "C" fn get_seq_link(msg_links: *const MessageLinks) -> *const Address {
-    unsafe { msg_links.as_ref().map_or(null(), |links| links.seq_link) }
-=======
 pub unsafe extern "C" fn get_msg_link(msg_links: *const MessageLinks) -> *const Address {
     msg_links.as_ref().map_or(null(), |links| links.msg_link)
 }
@@ -425,8 +392,9 @@
 #[no_mangle]
 pub unsafe extern "C" fn get_seq_link(msg_links: *const MessageLinks) -> *const Address {
     msg_links.as_ref().map_or(null(), |links| links.seq_link)
->>>>>>> 1c853e63
-}
+}
+
+
 
 #[repr(C)]
 pub struct Buffer {
@@ -590,16 +558,6 @@
 }
 
 #[no_mangle]
-<<<<<<< HEAD
-pub extern "C" fn get_address_index_str(address: *mut Address) -> *mut c_char {
-    unsafe {
-        address.as_ref().map_or(null_mut(), |addr| {
-            get_hash(addr.appinst.as_ref(), addr.msgid.as_ref()).map_or(null_mut(), |index| {
-                CString::new(index).map_or(null_mut(), |index| index.into_raw())
-            })
-        })
-    }
-=======
 pub unsafe extern "C" fn get_address_index_str(address: *mut Address) -> *mut c_char {
     address.as_ref().map_or(null_mut(), |addr| {
         get_hash(addr.appinst.as_ref(), addr.msgid.as_ref()).map_or(null_mut(), |index| {
@@ -611,7 +569,6 @@
 #[no_mangle]
 pub unsafe extern "C" fn get_payload(msg: *const UnwrappedMessage) -> PacketPayloads {
     msg.as_ref().map_or(PacketPayloads::default(), handle_message_contents)
->>>>>>> 1c853e63
 }
 
 #[no_mangle]
