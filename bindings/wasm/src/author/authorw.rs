--- conflicted
+++ resolved
@@ -183,15 +183,6 @@
                     } else {
                         Ok(UserResponse::from_strings(link.to_string(), None, None))
                     }
-<<<<<<< HEAD
-=======
-
-                    Ok(UserResponse::new(
-                        Address::from_string(link.to_string()),
-                        seq,
-                        Some(Message::new(None, public_payload, masked_payload))
-                    ))
->>>>>>> e4f8151b
                 }
             )
 
@@ -280,7 +271,6 @@
                             )
                         )
                     ))
-<<<<<<< HEAD
                 }
             )
     }
@@ -314,35 +304,6 @@
                     Ok(responses[0].copy())
                 }
             )
-=======
-                },
-                MessageContent::TaggedPacket {public_payload: p, masked_payload: m} => {
-                    payloads.push(UserResponse::new(
-                        Address::from_string(msg.link.to_string()),
-                        None,
-                        Some(Message::new(None, p.0, m.0))
-                    ))
-                },
-                MessageContent::Sequence => (),
-                _ => payloads.push(UserResponse::new(
-                    Address::from_string(msg.link.to_string()), None, None)
-                    )
-            };
-        }
-        Ok(payloads.into_iter().map(JsValue::from).collect())
-    }
-
-
-    /*
-    // packet_payloads_t
-    pub fn receive_tagged_packet(&self, address: AddressW) -> Result<String, JsValue> {
-        Ok(seed.to_owned())
-    }
-    // Signed Packets
-    // message_links_t
-    pub fn send_signed_packet(&self, message_links_t link_to, uint8_t const *public_payload_ptr, size_t public_payload_size, uint8_t const *masked_payload_ptr, size_t masked_payload_size) -> Result<String, JsValue> {
-        Ok(seed.to_owned())
->>>>>>> e4f8151b
     }
 
     #[wasm_bindgen(catch)]
@@ -362,7 +323,6 @@
         let payloads = get_message_contents(msgs);
         Ok(payloads.into_iter().map(JsValue::from).collect())
     }
-<<<<<<< HEAD
 
     #[wasm_bindgen(catch)]
     pub async fn gen_next_msg_ids(self) -> Result<Array> {
@@ -375,7 +335,4 @@
         }
         Ok(ids.into_iter().map(JsValue::from).collect())
     }
-=======
-    */
->>>>>>> e4f8151b
 }