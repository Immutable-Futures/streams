--- conflicted
+++ resolved
@@ -1,21 +1,17 @@
 use crypto::keys::x25519;
 
+#[cfg(feature = "std")]
+use iota_streams_core::prng::rng;
 #[cfg(not(feature = "std"))]
 use iota_streams_core::{
     err,
     Errors::NoStdRngMissing,
 };
 
-<<<<<<< HEAD
 use iota_streams_core::{
     sponge::prp::PRP,
     Result,
 };
-=======
-#[cfg(feature = "std")]
-use iota_streams_core::prng::rng;
-use iota_streams_core::Result;
->>>>>>> ee8e835b
 
 use super::Context;
 #[cfg(feature = "std")]
@@ -47,18 +43,10 @@
 
 #[cfg(feature = "std")]
 impl<'a, F: PRP, N: ArrayLength<u8>, OS: io::OStream> X25519<&'a x25519::PublicKey, &'a NBytes<N>> for Context<F, OS> {
-<<<<<<< HEAD
     fn x25519(&mut self, remote_public_key: &x25519::PublicKey, key: &NBytes<N>) -> Result<&mut Self> {
-        let ephemeral_secret_key = x25519::SecretKey::generate_with(&mut rand::thread_rng());
+        let ephemeral_secret_key = x25519::SecretKey::generate_with(&mut rng());
         self.absorb(&ephemeral_secret_key.public_key())?
             .x25519(&ephemeral_secret_key, remote_public_key)?
-=======
-    fn x25519(&mut self, pk: &x25519::PublicKey, key: &NBytes<N>) -> Result<&mut Self> {
-        let ephemeral_ke_sk = x25519::EphemeralSecret::new(&mut rng());
-        let ephemeral_ke_pk = x25519::PublicKey::from(&ephemeral_ke_sk);
-        self.absorb(&ephemeral_ke_pk)?
-            .x25519(ephemeral_ke_sk, pk)?
->>>>>>> ee8e835b
             .commit()?
             .mask(key)
     }
