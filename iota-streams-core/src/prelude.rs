--- conflicted
+++ resolved
@@ -4,14 +4,11 @@
         self,
         Box,
     },
-<<<<<<< HEAD
-=======
     cell::{
         self,
         RefCell,
     },
     collections::vec_deque::VecDeque,
->>>>>>> 6f7f62c3
     format,
     rc::{self, Rc},
     string::{self, String, ToString},
@@ -25,14 +22,11 @@
         self,
         Box,
     },
-<<<<<<< HEAD
-=======
     cell::{
         self,
         RefCell,
     },
     collections::vec_deque::VecDeque,
->>>>>>> 6f7f62c3
     format,
     rc::{self, Rc},
     string::{self, String, ToString},
