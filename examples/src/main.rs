#![allow(non_snake_case)]

use core::cell::RefCell;

use std::env;

use rand::Rng;

use iota_streams::{
    app::transport::tangle::client::Client,
    app_channels::api::tangle::{
        ChannelType,
        Transport,
    },
<<<<<<< HEAD
    core::prelude::{
        Rc,
        RefCell,
        String,
=======
    core::{
        prelude::{
            Rc,
            String,
        },
        Result,
>>>>>>> ee8e835b
    },
};

mod branching;

async fn run_recovery_single_branch_test<T: Transport>(transport: T, seed: &str) {
    println!("\tRunning Recovery Test (single-branch), seed: {}", seed);
    match branching::recovery::example(transport, ChannelType::SingleBranch, seed).await {
        Err(err) => println!("Error in recovery (single-branch) test: {:?}", err),
        Ok(_) => println!("\tRecovery test (single-branch) completed!!"),
    }
    println!("#######################################");
}

async fn run_recovery_multi_branch_test<T: Transport>(transport: T, seed: &str) {
    println!("\tRunning Recovery Test (multi-branch), seed: {}", seed);
    match branching::recovery::example(transport, ChannelType::MultiBranch, seed).await {
        Err(err) => println!("Error in recovery (multi-branch) test: {:?}", err),
        Ok(_) => println!("\tRecovery test (multi-branch) completed!!"),
    }
    println!("#######################################");
}

async fn run_single_branch_test<T: Transport>(transport: T, seed: &str) {
    println!("\tRunning Single Branch Test, seed: {}", seed);
    match branching::single_branch::example(transport, ChannelType::SingleBranch, seed).await {
        Err(err) => println!("Error in Single Branch test: {:?}", err),
        Ok(_) => println!("\tSingle Branch Test completed!!"),
    }
    println!("#######################################");
}

async fn run_single_depth_test<T: Transport>(transport: T, seed: &str) {
    println!("\tRunning Single Branch Test, seed: {}", seed);
    match branching::single_depth::example(transport, ChannelType::SingleDepth, seed).await {
        Err(err) => println!("Error in Single Depth test: {:?}", err),
        Ok(_) => println!("\tSingle Depth Test completed!!"),
    }
    println!("#######################################");
}

async fn run_multi_branch_test<T: Transport>(transport: T, seed: &str) {
    println!("\tRunning Multi Branch Test, seed: {}", seed);
    match branching::multi_branch::example(transport, ChannelType::MultiBranch, seed).await {
        Err(err) => println!("Error in Multi Branch test: {:?}", err),
        Ok(_) => println!("\tMulti Branch Test completed!!"),
    }
    println!("#######################################");
}

async fn main_pure() {
    let transport = iota_streams::app_channels::api::tangle::BucketTransport::new();

    println!("#######################################");
    println!("Running pure tests without accessing Tangle");
    println!("#######################################");
    println!("\n");

    // BucketTransport is an in-memory storage that needs to be shared between all the users,
    // hence the Rc<RefCell<BucketTransport>>
    let transport = Rc::new(RefCell::new(transport));

    run_single_branch_test(transport.clone(), "PURESEEDA").await;
    run_single_depth_test(transport.clone(), "PURESEEDB").await;
    run_multi_branch_test(transport.clone(), "PURESEEDC").await;
    run_recovery_single_branch_test(transport.clone(), "PURESEEDD").await;
    run_recovery_multi_branch_test(transport.clone(), "PURESEEDF").await;
    println!("Done running pure tests without accessing Tangle");
    println!("#######################################");
}

async fn main_client() {
    // Parse env vars with a fallback
    let node_url = env::var("URL").unwrap_or_else(|_| "https://chrysalis-nodes.iota.org".to_string());

    let transport = Client::new_from_url(&node_url);

    println!("#######################################");
    println!("Running tests accessing Tangle via node {}", &node_url);
    println!("#######################################");
    println!("\n");

    run_single_branch_test(transport.clone(), &new_seed()).await;
    run_single_depth_test(transport.clone(), &new_seed()).await;
    run_multi_branch_test(transport.clone(), &new_seed()).await;
    run_recovery_single_branch_test(transport.clone(), &new_seed()).await;
    run_recovery_multi_branch_test(transport.clone(), &new_seed()).await;
    println!("Done running tests accessing Tangle via node {}", &node_url);
    println!("#######################################");
}

fn new_seed() -> String {
    let alph9 = "ABCDEFGHIJKLMNOPQRSTUVWXYZ9";
    (0..10)
        .map(|_| alph9.chars().nth(rand::thread_rng().gen_range(0, 27)).unwrap())
        .collect::<String>()
}

#[tokio::main]
async fn main() {
    // Load or .env file, log message if we failed
    if dotenv::dotenv().is_err() {
        println!(".env file not found; copy and rename example.env to \".env\"");
    };

    match env::var("TRANSPORT").ok().as_deref() {
        Some("tangle") => main_client().await,
        Some("bucket") | None => main_pure().await,
        Some(other) => panic!("Unexpected TRANSPORT '{}'", other),
    }
}<|MERGE_RESOLUTION|>--- conflicted
+++ resolved
@@ -12,19 +12,9 @@
         ChannelType,
         Transport,
     },
-<<<<<<< HEAD
     core::prelude::{
         Rc,
-        RefCell,
         String,
-=======
-    core::{
-        prelude::{
-            Rc,
-            String,
-        },
-        Result,
->>>>>>> ee8e835b
     },
 };
 
