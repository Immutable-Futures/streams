use iota_streams::{
    app::id::Identity,
    app_channels::api::tangle::{
        UserBuilder,
        User,
        Transport,
    },
    core::{
        assert,
        println,
        Result,
    },
    ddml::types::*,
};

use super::utils;
use std::{
    thread::sleep,
    time::Duration,
};

<<<<<<< HEAD
pub async fn example<T: Transport>(transport: T, seed: &str) -> Result<()> {
    let mut author = UserBuilder::new()
        .with_identity(Identity::new(seed))
        .with_transport(transport.clone())
        .build();

    let mut subscriberA = UserBuilder::new()
        .with_identity(Identity::new("SUBSCRIBERA9SEED"))
        .with_transport(transport.clone())
        .build();
=======
pub async fn example<T: Transport>(transport: T, channel_type: ChannelType, seed: &str) -> Result<()> {
    let mut author = Author::new(seed, channel_type.clone(), transport.clone()).await;
    println!("Author multi branching?: {}", author.is_multi_branching());

    let mut subscriberA = Subscriber::new("SUBSCRIBERA9SEED", transport.clone()).await;
>>>>>>> 41b6d4c1

    let public_payload = Bytes("PUBLICPAYLOAD".as_bytes().to_vec());
    let masked_payload = Bytes("MASKEDPAYLOAD".as_bytes().to_vec());

    println!("\nAnnounce Channel");
    let announcement_link = {
        let msg = author.send_announce().await?;
        println!("  msg => <{}> <{:x}>", msg.msgid, msg.to_msg_index());
        msg
    };
    println!("  Author channel address: {}", author.channel_address().unwrap());

    println!("\nHandle Announce Channel");
    subscriberA.receive_announcement(&announcement_link).await?;

    println!("\nSubscribe A");
    let subscribeA_link = {
        let msg = subscriberA.send_subscribe(&announcement_link).await?;
        println!("  msg => <{}> <{:x}>", msg.msgid, msg.to_msg_index());
        msg
    };

    println!("\nHandle Subscribe A");
    author.receive_subscribe(&subscribeA_link).await?;

    println!("\nShare keyload");
    let mut previous_msg_link = {
        let (msg, _seq) = author.send_keyload_for_everyone(&announcement_link).await?;
        println!("  msg => <{}> <{:x}>", msg.msgid, msg.to_msg_index());
        msg
    };

    for i in 1..6 {
        println!("Signed packet {} - Author", i);
        previous_msg_link = {
            let (msg, _seq) = author
                .send_signed_packet(&previous_msg_link, &public_payload, &masked_payload)
                .await?;
            println!("  msg => <{}> <{:x}>", msg.msgid, msg.to_msg_index());
            msg
        };
    }

<<<<<<< HEAD
    println!("\nSubscriber A fetching transactions...");
    utils::fetch_next_messages(&mut subscriberA).await;
=======
    println!("\nWait a moment for messages to propogate...");
    sleep(Duration::from_secs(3));
    println!("Subscriber A fetching transactions...");
    utils::fetch_next_messages(&mut subscriberA).await?;
>>>>>>> 41b6d4c1

    for i in 6..11 {
        println!("Tagged packet {} - SubscriberA", i);
        previous_msg_link = {
            let (msg, _seq) = subscriberA
                .send_tagged_packet(&previous_msg_link, &public_payload, &masked_payload)
                .await?;
            println!("  msg => <{}> <{:x}>", msg.msgid, msg.to_msg_index());
            msg
        };
    }

<<<<<<< HEAD
    println!("\nAuthor fetching transactions...");
    utils::fetch_next_messages(&mut author).await;

    println!("\n\nTime to try to recover the instance...");
    let mut new_author = User::recover(seed, &announcement_link, transport.clone()).await?;
    new_author.sync_state().await;
=======
    println!("\nWait a moment for messages to propogate...");
    sleep(Duration::from_secs(3));
    println!("Author fetching transactions...");
    utils::fetch_next_messages(&mut author).await?;

    println!("\n\nTime to try to recover the instance...");
    let mut new_author = Author::recover(seed, &announcement_link, channel_type, transport.clone()).await?;
    new_author.sync_state().await?;
>>>>>>> 41b6d4c1

    let state = new_author.fetch_state()?;
    let old_state = author.fetch_state()?;

    let mut latest_link = &announcement_link;

    for (pk, cursor) in old_state.iter() {
        let mut exists = false;
        for (p, c) in state.iter() {
            if pk == p && cursor.link == c.link && cursor.branch_no == c.branch_no && cursor.seq_no == c.seq_no {
                // Set latest link for sequencing later
                latest_link = &cursor.link;
                exists = true
            }
        }
        assert!(
            exists,
            "cursor '{}' present in the original state but not in the new",
            cursor
        );
    }

    println!("States match...\nSending next sequenced message...");
    let (last_msg, _seq) = new_author
        .send_signed_packet(latest_link, &public_payload, &masked_payload)
        .await?;
    println!("  msg => <{}> <{:x}>", last_msg.msgid, last_msg.to_msg_index());

    // Wait a second for message to propagate
    sleep(Duration::from_secs(1));
    println!("\nSubscriber A fetching transactions...");
    let msgs = subscriberA.fetch_next_msgs().await?;
    assert!(!msgs.is_empty());

    let mut matches = false;
    for msg in msgs {
        if last_msg == msg.link {
            matches = true
        }
    }
    assert!(matches);

    println!("Last message matches, recovery, sync and send successful");

    println!("\nTesting export/import");
    let exported = author.export("Password").await?;
    println!("Author exported...");
    let new_auth = User::import(&exported, "Password", transport).await?;
    println!("Author imported...");
    let retrieved_announcement = new_auth.announcement_link().unwrap();
    assert!(retrieved_announcement == announcement_link);
    println!("Imported Author announcement message matches original\n");

    Ok(())
}<|MERGE_RESOLUTION|>--- conflicted
+++ resolved
@@ -1,5 +1,5 @@
 use iota_streams::{
-    app::id::Identity,
+    app::id::UserIdentity,
     app_channels::api::tangle::{
         UserBuilder,
         User,
@@ -19,24 +19,16 @@
     time::Duration,
 };
 
-<<<<<<< HEAD
 pub async fn example<T: Transport>(transport: T, seed: &str) -> Result<()> {
     let mut author = UserBuilder::new()
-        .with_identity(Identity::new(seed))
+        .with_identity(UserIdentity::new(seed).await)
         .with_transport(transport.clone())
         .build();
 
     let mut subscriberA = UserBuilder::new()
-        .with_identity(Identity::new("SUBSCRIBERA9SEED"))
+        .with_identity(UserIdentity::new("SUBSCRIBERA9SEED").await)
         .with_transport(transport.clone())
         .build();
-=======
-pub async fn example<T: Transport>(transport: T, channel_type: ChannelType, seed: &str) -> Result<()> {
-    let mut author = Author::new(seed, channel_type.clone(), transport.clone()).await;
-    println!("Author multi branching?: {}", author.is_multi_branching());
-
-    let mut subscriberA = Subscriber::new("SUBSCRIBERA9SEED", transport.clone()).await;
->>>>>>> 41b6d4c1
 
     let public_payload = Bytes("PUBLICPAYLOAD".as_bytes().to_vec());
     let masked_payload = Bytes("MASKEDPAYLOAD".as_bytes().to_vec());
@@ -80,15 +72,8 @@
         };
     }
 
-<<<<<<< HEAD
-    println!("\nSubscriber A fetching transactions...");
-    utils::fetch_next_messages(&mut subscriberA).await;
-=======
-    println!("\nWait a moment for messages to propogate...");
-    sleep(Duration::from_secs(3));
     println!("Subscriber A fetching transactions...");
     utils::fetch_next_messages(&mut subscriberA).await?;
->>>>>>> 41b6d4c1
 
     for i in 6..11 {
         println!("Tagged packet {} - SubscriberA", i);
@@ -101,23 +86,17 @@
         };
     }
 
-<<<<<<< HEAD
-    println!("\nAuthor fetching transactions...");
-    utils::fetch_next_messages(&mut author).await;
-
-    println!("\n\nTime to try to recover the instance...");
-    let mut new_author = User::recover(seed, &announcement_link, transport.clone()).await?;
-    new_author.sync_state().await;
-=======
-    println!("\nWait a moment for messages to propogate...");
-    sleep(Duration::from_secs(3));
     println!("Author fetching transactions...");
     utils::fetch_next_messages(&mut author).await?;
 
     println!("\n\nTime to try to recover the instance...");
-    let mut new_author = Author::recover(seed, &announcement_link, channel_type, transport.clone()).await?;
+    let mut new_author = User::recover(
+        UserIdentity::new(seed).await,
+        None,
+        &announcement_link,
+        transport.clone()
+    ).await?;
     new_author.sync_state().await?;
->>>>>>> 41b6d4c1
 
     let state = new_author.fetch_state()?;
     let old_state = author.fetch_state()?;
